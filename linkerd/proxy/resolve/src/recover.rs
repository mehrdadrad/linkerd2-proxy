//! A middleware that recovers a resolution after some failures.

use futures::{ready, stream::TryStreamExt, FutureExt};
use indexmap::IndexMap;
use linkerd2_error::{Error, Recover};
use linkerd2_proxy_core::resolve::{self, Resolution as _, Update};
use pin_project::{pin_project, project};
use std::future::Future;
use std::net::SocketAddr;
use std::pin::Pin;
use std::task::{Context, Poll};

#[derive(Clone, Debug)]
pub struct Resolve<E, R> {
    resolve: R,
    recover: E,
}

#[pin_project]
pub struct ResolveFuture<T, E: Recover, R: resolve::Resolve<T>> {
    inner: Option<Inner<T, E, R>>,
}

#[pin_project]
pub struct Resolution<T, E: Recover, R: resolve::Resolve<T>> {
    inner: Inner<T, E, R>,
    cache: IndexMap<SocketAddr, R::Endpoint>,
    reconcile: Option<Update<R::Endpoint>>,
}

#[pin_project]
struct Inner<T, E: Recover, R: resolve::Resolve<T>> {
    target: T,
    resolve: R,
    recover: E,
    state: State<R::Future, R::Resolution, E::Backoff>,
}

#[derive(Debug)]
struct Cache<T> {
    active: IndexMap<SocketAddr, T>,
}

#[pin_project]
enum State<F, R: resolve::Resolution, B> {
    Disconnected {
        backoff: Option<B>,
    },
    Connecting {
        future: F,
        backoff: Option<B>,
    },

    // XXX This state shouldn't be necessary, but we need it to pass tests(!)
    // that don't properly mimic the go server's behavior. See
    // linkerd/linkerd2#3362.
    Pending {
        resolution: Option<R>,
        backoff: Option<B>,
    },

    Connected {
        #[pin]
        resolution: R,
        initial: Option<Update<R::Endpoint>>,
    },

    Recover {
        error: Option<Error>,
        backoff: Option<B>,
    },

    Backoff(Option<B>),
}

// === impl Resolve ===

impl<E, R> Resolve<E, R> {
    pub fn new(recover: E, resolve: R) -> Self {
        Self { resolve, recover }
    }
}

impl<T, E, R> tower::Service<T> for Resolve<E, R>
where
    T: Clone,
    R: resolve::Resolve<T> + Clone,
    R::Resolution: Unpin,
    R::Future: Unpin,
    R::Endpoint: Clone + PartialEq,
    E: Recover + Clone,
    E::Backoff: Unpin,
{
    type Response = Resolution<T, E, R>;
    type Error = Error;
    type Future = ResolveFuture<T, E, R>;

    #[inline]
    fn poll_ready(&mut self, cx: &mut Context<'_>) -> Poll<Result<(), Self::Error>> {
        self.resolve.poll_ready(cx).map_err(Into::into)
    }

    #[inline]
    fn call(&mut self, target: T) -> Self::Future {
        let future = self.resolve.resolve(target.clone());

        Self::Future {
            inner: Some(Inner {
                state: State::Connecting {
                    future,
                    backoff: None,
                },
                target: target.clone(),
                recover: self.recover.clone(),
                resolve: self.resolve.clone(),
            }),
        }
    }
}

// === impl ResolveFuture ===

impl<T, E, R> Future for ResolveFuture<T, E, R>
where
    T: Clone,
    R: resolve::Resolve<T>,
    R::Resolution: Unpin,
    R::Future: Unpin,
    R::Endpoint: Clone + PartialEq,
    E: Recover,
    E::Backoff: Unpin,
{
    type Output = Result<Resolution<T, E, R>, Error>;

    fn poll(self: Pin<&mut Self>, cx: &mut Context<'_>) -> Poll<Self::Output> {
        let this = self.project();
        // Wait until the resolution is connected.
        ready!(this
            .inner
            .as_mut()
            .expect("polled after complete")
            .poll_connected(cx))?;
        let inner = this.inner.take().expect("polled after complete");
        Poll::Ready(Ok(Resolution {
            inner,
            cache: IndexMap::default(),
<<<<<<< HEAD
            //cache: Cache::default(),
=======
>>>>>>> bc127542
            reconcile: None,
        }))
    }
}

// === impl Resolution ===

impl<T, E, R> resolve::Resolution for Resolution<T, E, R>
where
    T: Clone,
    R: resolve::Resolve<T>,
    R::Future: Unpin,
    R::Resolution: Unpin,
    R::Endpoint: Clone + PartialEq,
    E: Recover,
    E::Backoff: Unpin,
{
    type Endpoint = R::Endpoint;
    type Error = Error;

    fn poll(
        self: Pin<&mut Self>,
        cx: &mut Context<'_>,
    ) -> Poll<Result<Update<Self::Endpoint>, Self::Error>> {
        let mut this = self.project();
        loop {
            // If a reconciliation update is buffered (i.e. after
            // reconcile_after_reconnect), process it immediately.
            if let Some(update) = this.reconcile.take() {
                this.update_active(&update);
                return Poll::Ready(Ok(update));
            }

            match this.inner.state {
                State::Connected {
                    ref mut resolution,
                    ref mut initial,
                } => {
                    // XXX Due to linkerd/linkerd2#3362, errors can't be discovered
                    // eagerly, so we must potentially read the first update to be
                    // sure it didn't fail. If that's the case, then reconcile the
                    // cache against the initial update.
                    if let Some(initial) = initial.take() {
                        // The initial state afer a reconnect may be identitical to
                        // the prior state, and so there may be no updates to
                        // advertise.
                        if let Some((update, reconcile)) =
                            reconcile_after_connect(&this.cache, initial)
                        {
                            *this.reconcile = reconcile;
                            this.update_active(&update);
                            return Poll::Ready(Ok(update));
                        }
                    }

                    // Process the resolution stream, updating the cache.
                    //
                    // Attempt recovery/backoff if the resolution fails.
                    match ready!(resolution.poll_unpin(cx)) {
                        Ok(update) => {
                            this.update_active(&update);
                            return Poll::Ready(Ok(update));
                        }
                        Err(e) => {
                            this.inner.state = State::Recover {
                                error: Some(e.into()),
                                backoff: None,
                            }
                        }
                    }
                }
                // XXX(eliza): note that this match was originally an `if let`,
                // but that doesn't work with `#[project]` for some kinda reason
                _ => {}
            }

            ready!(this.inner.poll_connected(cx))?;
        }
    }
}

#[project]
impl<T, E, R> Resolution<T, E, R>
where
    T: Clone,
    R: resolve::Resolve<T>,
    R::Endpoint: Clone + PartialEq,
    E: Recover,
{
    fn update_active(&mut self, update: &Update<R::Endpoint>) {
        match update {
            Update::Add(ref endpoints) => {
                self.cache.extend(endpoints.clone());
            }
            Update::Remove(ref addrs) => {
                for addr in addrs.iter() {
                    self.cache.remove(addr);
                }
            }
            Update::DoesNotExist | Update::Empty => {
                self.cache.drain(..);
            }
        }
    }
}

// === impl Inner ===

impl<T, E, R> Inner<T, E, R>
where
    T: Clone,
    R: resolve::Resolve<T>,
    R::Resolution: Unpin,
    R::Future: Unpin,
    R::Endpoint: Clone + PartialEq,
    E: Recover,
    E::Backoff: Unpin,
{
    /// Drives the state forward until its connected.
    fn poll_connected(&mut self, cx: &mut Context<'_>) -> Poll<Result<(), Error>> {
        loop {
            self.state = match self.state {
                // When disconnected, start connecting.
                //
                // If we're recovering from a previous failure, we retain the
                // backoff in case this connection attempt fails.
                State::Disconnected { ref mut backoff } => {
                    tracing::trace!("connecting");
                    ready!(self.resolve.poll_ready(cx).map_err(Into::into))?;
                    let future = self.resolve.resolve(self.target.clone());
                    let backoff = backoff.take();
                    State::Connecting { future, backoff }
                }

                State::Connecting {
                    ref mut future,
                    ref mut backoff,
                } => match ready!(future.poll_unpin(cx)) {
                    Ok(resolution) => {
                        tracing::trace!("pending");
                        State::Pending {
                            resolution: Some(resolution),
                            backoff: backoff.take(),
                        }
                    }
                    Err(e) => State::Recover {
                        error: Some(e.into()),
                        backoff: backoff.take(),
                    },
                },

                // We've already connected, but haven't yet received an update
                // (or an error). This state shouldn't exist. See
                // linkerd/linkerd2#3362.
                State::Pending {
                    ref mut resolution,
                    ref mut backoff,
                } => match ready!(resolution.as_mut().expect("illegal state").poll_unpin(cx)) {
                    Err(e) => State::Recover {
                        error: Some(e.into()),
                        backoff: backoff.take(),
                    },
                    Ok(initial) => {
                        tracing::trace!("connected");
                        State::Connected {
                            resolution: resolution.take().expect("illegal state"),
                            initial: Some(initial),
                        }
                    }
                },

                State::Connected { .. } => return Poll::Ready(Ok(())),

                // If any stage failed, try to recover. If the error is
                // recoverable, start (or continue) backing off...
                State::Recover {
                    ref mut error,
                    ref mut backoff,
                } => {
                    let err = error.take().expect("illegal state");
                    tracing::debug!(%err, "recovering");
                    let new_backoff = self.recover.recover(err)?;
                    State::Backoff(backoff.take().or(Some(new_backoff)))
                }

                State::Backoff(ref mut backoff) => {
                    let unit = ready!(backoff
                        .as_mut()
                        .expect("illegal state")
                        .try_poll_next_unpin(cx));
                    tracing::trace!("disconnected");
                    let backoff = if let Some(unit) = unit {
                        // If the backoff fails, it's not recoverable.
                        unit.map_err(Into::into)?;
                        backoff.take()
                    } else {
                        None
                    };
                    State::Disconnected { backoff }
                }
            };
        }
    }
}

/// Computes the updates needed after a connection is (re-)established.
// Raw fn for easier testing.
fn reconcile_after_connect<E: PartialEq>(
    cache: &IndexMap<SocketAddr, E>,
    initial: Update<E>,
) -> Option<(Update<E>, Option<Update<E>>)> {
    match initial {
        // When the first update after a disconnect is an Add, it should
        // contain the new state of the replica set.
        Update::Add(endpoints) => {
            let mut new_eps = endpoints.into_iter().collect::<IndexMap<_, _>>();
            let mut rm_addrs = Vec::with_capacity(cache.len());
            for (addr, endpoint) in cache.iter() {
                match new_eps.get(addr) {
                    // If the endpoint is in the active set and not in
                    // the new set, it needs to be removed.
                    None => {
                        rm_addrs.push(*addr);
                    }
                    // If the endpoint is already in the active set,
                    // remove it from the new set (to avoid rebuilding
                    // services unnecessarily).
                    Some(ep) => {
                        // The endpoints must be identitical, though.
                        if *ep == *endpoint {
                            new_eps.remove(addr);
                        }
                    }
                }
            }
            let add = if new_eps.is_empty() {
                None
            } else {
                Some(Update::Add(new_eps.into_iter().collect()))
            };
            let rm = if rm_addrs.is_empty() {
                None
            } else {
                Some(Update::Remove(rm_addrs))
            };
            // Advertise adds before removes so that we don't unnecessarily
            // empty out a consumer.
            match add {
                Some(add) => Some((add, rm)),
                None => rm.map(|rm| (rm, None)),
            }
        }
        // It would be exceptionally odd to get a remove, specifically,
        // immediately after a reconnect, but it seems appropriate to
        // handle it as Empty.
        Update::Remove(..) | Update::Empty => Some((Update::Empty, None)),
        Update::DoesNotExist => Some((Update::DoesNotExist, None)),
    }
}

#[cfg(test)]
mod tests {
    use super::*;

    pub fn addr0() -> SocketAddr {
        ([198, 51, 100, 1], 8080).into()
    }

    pub fn addr1() -> SocketAddr {
        ([198, 51, 100, 2], 8080).into()
    }

    #[test]
    fn reconcile_after_initial_connect() {
        let cache = IndexMap::default();
        let add = Update::Add(vec![(addr0(), 0), (addr1(), 0)]);
        assert_eq!(
            reconcile_after_connect(&cache, add.clone()),
            Some((add, None)),
            "Adds should be passed through initially"
        );
        assert_eq!(
            reconcile_after_connect(&cache, Update::Remove(vec![addr0(), addr1()])),
            Some((Update::Empty, None)),
            "Removes should be treated as empty"
        );
        assert_eq!(
            reconcile_after_connect(&cache, Update::Empty),
            Some((Update::Empty, None)),
            "Empties should be passed through"
        );
        assert_eq!(
            reconcile_after_connect(&cache, Update::DoesNotExist),
            Some((Update::DoesNotExist, None)),
            "DNEs should be passed through"
        );
    }

    #[test]
    fn reconcile_after_reconnect_dedupes() {
        let mut cache = IndexMap::new();
        cache.insert(addr0(), 0);

        assert_eq!(
            reconcile_after_connect(&cache, Update::Add(vec![(addr0(), 0), (addr1(), 0)])),
            Some((Update::Add(vec![(addr1(), 0)]), None)),
        );
    }

    #[test]
    fn reconcile_after_reconnect_updates() {
        let mut cache = IndexMap::new();
        cache.insert(addr0(), 0);

        assert_eq!(
            reconcile_after_connect(&cache, Update::Add(vec![(addr0(), 1), (addr1(), 0)])),
            Some((Update::Add(vec![(addr0(), 1), (addr1(), 0)]), None)),
        );
    }

    #[test]
    fn reconcile_after_reconnect_removes() {
        let mut cache = IndexMap::new();
        cache.insert(addr0(), 0);
        cache.insert(addr1(), 0);

        assert_eq!(
            reconcile_after_connect(&cache, Update::Add(vec![(addr0(), 0)])),
            Some((Update::Remove(vec![addr1()]), None))
        );
    }

    #[test]
    fn reconcile_after_reconnect_adds_and_removes() {
        let mut cache = IndexMap::new();
        cache.insert(addr0(), 0);
        cache.insert(addr1(), 0);

        assert_eq!(
            reconcile_after_connect(&cache, Update::Add(vec![(addr0(), 1)])),
            Some((
                Update::Add(vec![(addr0(), 1)]),
                Some(Update::Remove(vec![addr1()]))
            ))
        );
    }

    #[test]
    fn reconcile_after_reconnect_passthru() {
        let mut cache = IndexMap::default();
        cache.insert(addr0(), 0);

        assert_eq!(
            reconcile_after_connect(&cache, Update::Remove(vec![addr1()])),
            Some((Update::Empty, None)),
            "Removes should be treated as empty"
        );
        assert_eq!(
            reconcile_after_connect(&cache, Update::Empty),
            Some((Update::Empty, None)),
            "Empties should be passed through"
        );
        assert_eq!(
            reconcile_after_connect(&cache, Update::DoesNotExist),
            Some((Update::DoesNotExist, None)),
            "DNEs should be passed through"
        );
    }
}<|MERGE_RESOLUTION|>--- conflicted
+++ resolved
@@ -144,10 +144,6 @@
         Poll::Ready(Ok(Resolution {
             inner,
             cache: IndexMap::default(),
-<<<<<<< HEAD
-            //cache: Cache::default(),
-=======
->>>>>>> bc127542
             reconcile: None,
         }))
     }
