//! Configures and runs the outbound proxy.
//!
//! The outound proxy is responsible for routing traffic from the local
//! application to external network endpoints.

#![deny(warnings, rust_2018_idioms)]

use futures::future;
use linkerd2_app_core::{
    self as core, classify,
    config::{ProxyConfig, ServerConfig},
    dns, drain,
    dst::DstAddr,
    errors, http_request_authority_addr, http_request_host_addr,
    http_request_l5d_override_dst_addr, http_request_orig_dst_addr, metric_labels,
    opencensus::proto::trace::v1 as oc,
    profiles,
    proxy::{
        self, core::resolve::Resolve, discover, http, identity, resolve::map_endpoint, tap, tcp,
        Server,
    },
    reconnect, retry, router, serve,
    spans::SpanConverter,
    svc, trace, trace_context,
    transport::{self, connect, tls, OrigDstAddr, SysOrigDstAddr},
    Addr, Conditional, DispatchDeadline, Error, ProxyMetrics, CANONICAL_DST_HEADER,
    DST_OVERRIDE_HEADER, L5D_CLIENT_ID, L5D_REMOTE_IP, L5D_REQUIRE_ID, L5D_SERVER_ID,
};
use std::collections::HashMap;
use std::net::SocketAddr;
use std::time::Duration;
use tokio::sync::mpsc;
use tower_grpc::{self as grpc, generic::client::GrpcService};
use tracing::{debug, info_span};

#[allow(dead_code)] // TODO #2597
mod add_remote_ip_on_rsp;
#[allow(dead_code)] // TODO #2597
mod add_server_id_on_rsp;
mod endpoint;
mod orig_proto_upgrade;
mod require_identity_on_endpoint;

pub use self::endpoint::Endpoint;

const EWMA_DEFAULT_RTT: Duration = Duration::from_millis(30);
const EWMA_DECAY: Duration = Duration::from_secs(10);

#[derive(Clone, Debug)]
pub struct Config<A: OrigDstAddr = SysOrigDstAddr> {
    pub proxy: ProxyConfig<A>,
    pub canonicalize_timeout: Duration,
}

pub struct Outbound {
    pub listen_addr: SocketAddr,
    pub serve: serve::Task,
}

impl<A: OrigDstAddr> Config<A> {
    pub fn with_orig_dst_addr<B: OrigDstAddr>(self, orig_dst_addr: B) -> Config<B> {
        Config {
            proxy: self.proxy.with_orig_dst_addr(orig_dst_addr),
            canonicalize_timeout: self.canonicalize_timeout,
        }
    }

    pub fn build<R, P>(
        self,
        local_identity: tls::Conditional<identity::Local>,
        resolve: R,
        dns_resolver: dns::Resolver,
        profiles_client: core::profiles::Client<P>,
        tap_layer: tap::Layer,
        metrics: ProxyMetrics,
        span_sink: Option<mpsc::Sender<oc::Span>>,
        drain: drain::Watch,
    ) -> Result<Outbound, Error>
    where
        A: Send + 'static,
        R: Resolve<DstAddr, Endpoint = proxy::api_resolve::Metadata>
            + Clone
            + Send
            + Sync
            + 'static,
        R::Future: Send,
        R::Resolution: Send,
        P: GrpcService<grpc::BoxBody> + Clone + Send + Sync + 'static,
        P::ResponseBody: Send,
        <P::ResponseBody as grpc::Body>::Data: Send,
        P::Future: Send,
    {
        use proxy::core::listen::{Bind, Listen};
        let Config {
            canonicalize_timeout,
            proxy:
                ProxyConfig {
                    server:
                        ServerConfig {
                            bind,
                            buffer,
                            h2_settings,
                        },
                    connect,
                    router_capacity,
                    router_max_idle_age,
                    disable_protocol_detection_for_ports,
                },
        } = self;

        let listen = bind.bind().map_err(Error::from)?;
        let listen_addr = listen.listen_addr();

        // The stack is served lazily since some layers (notably buffer) spawn
        // tasks from their constructor. This helps to ensure that tasks are
        // spawned on the same runtime as the proxy.
        let serve = Box::new(future::lazy(move || {
            // Establishes connections to remote peers (for both TCP
            // forwarding and HTTP proxying).
            let connect_stack = svc::stack(connect::svc(connect.keepalive))
                .push(tls::client::layer(local_identity))
                .push_timeout(connect.timeout)
                .push(metrics.transport.layer_connect(TransportLabels));

            // Instantiates an HTTP client for for a `client::Config`
            let client_stack = connect_stack
                .clone()
                .push(http::client::layer(connect.h2_settings))
                .push(reconnect::layer({
                    let backoff = connect.backoff.clone();
                    move |_| Ok(backoff.stream())
                }))
                .push(trace_context::layer(span_sink.clone().map(|span_sink| {
                    SpanConverter::client(span_sink, trace_labels())
                })))
                .push(http::normalize_uri::layer());

            // A per-`outbound::Endpoint` stack that:
            //
            // 1. Records http metrics  with per-endpoint labels.
            // 2. Instruments `tap` inspection.
            // 3. Changes request/response versions when the endpoint
            //    supports protocol upgrade (and the request may be upgraded).
            // 4. Appends `l5d-server-id` to responses coming back iff meshed
            //    TLS was used on the connection.
            // 5. Routes requests to the correct client (based on the
            //    request version and headers).
            // 6. Strips any `l5d-server-id` that may have been received from
            //    the server, before we apply our own.
            let endpoint_stack = client_stack
                .check_service::<Endpoint>()
                .push(http::strip_header::response::layer(L5D_REMOTE_IP))
                .push(http::strip_header::response::layer(L5D_SERVER_ID))
                .push(http::strip_header::request::layer(L5D_REQUIRE_ID))
                // disabled due to information leagkage
                //.push(add_remote_ip_on_rsp::layer())
                //.push(add_server_id_on_rsp::layer())
                .push(orig_proto_upgrade::layer())
                .push(tap_layer.clone())
                .push(
                    metrics.http_endpoint.into_layer::<classify::Response>()
                )
                .push(require_identity_on_endpoint::layer())
                .push(trace::layer(|endpoint: &Endpoint| {
                    info_span!("endpoint", peer.addr = %endpoint.addr, peer.id = ?endpoint.identity)
                }))
                .check_service::<Endpoint>();

            // Routes requests to their original destination endpoints. Used as
            // a fallback when service discovery has no endpoints for a destination.
            //
            // If the `l5d-require-id` header is present, then that identity is
            // used as the server name when connecting to the endpoint.
            let orig_dst_router_stack = endpoint_stack
                .clone()
                .into_new_service()
                .push_on_response(
                    svc::layers()
                        .push(metrics.stack.layer(stack_labels("fallback.endpoint")))
                        .push_buffer(buffer.max_in_flight, DispatchDeadline::extract),
                )
                .push(router::Layer::new(
                    router::Config::new(router_capacity, router_max_idle_age),
                    Endpoint::from_request,
                ));

            // Resolves the target via the control plane and balances requests
            // over all endpoints returned from the destination service.
            const DISCOVER_UPDATE_BUFFER_CAPACITY: usize = 10;
            let balancer_stack = endpoint_stack
                .check_service::<Endpoint>()
                .push_on_response(metrics.stack.layer(stack_labels("balance.endpoint")))
                .push_spawn_ready()
                .push(discover::Layer::new(
                    DISCOVER_UPDATE_BUFFER_CAPACITY,
                    router_max_idle_age,
                    map_endpoint::Resolve::new(endpoint::FromMetadata, resolve.clone()),
                ))
                .push(http::balance::layer(EWMA_DEFAULT_RTT, EWMA_DECAY));

            // If the balancer fails to be created, i.e., because it is unresolvable,
            // fall back to using a router that dispatches request to the
            // application-selected original destination.
            let distributor = balancer_stack
                .check_service::<DstAddr>()
                .push_on_response(svc::layers().box_http_response())
                .push_fallback(
                    orig_dst_router_stack.push_on_response(svc::layers().box_http_response()),
                )
                .push(trace::layer(
                    |dst: &DstAddr| info_span!("concrete", dst.concrete = %dst.dst_concrete()),
                ));

            // A per-`DstAddr` stack that does the following:
            //
            // 1. Adds the `CANONICAL_DST_HEADER` from the `DstAddr`.
            // 2. Determines the profile of the destination and applies
            //    per-route policy.
            // 3. Creates a load balancer , configured by resolving the
            //   `DstAddr` with a resolver.
            let dst_stack = {
                // A per-`dst::Route` layer that uses profile data to configure
                // a per-route layer.
                //
                // 1. The `classify` module installs a `classify::Response`
                //    extension into each request so that all lower metrics
                //    implementations can use the route-specific configuration.
                // 2. A timeout is optionally enabled if the target `dst::Route`
                //    specifies a timeout. This goes before `retry` to cap
                //    retries.
                // 3. Retries are optionally enabled depending on if the route
                //    is retryable.
                let dst_route_layer = svc::layers()
                    .push(http::insert::target::layer())
                    .push(metrics.http_route_actual.into_layer::<classify::Response>())
                    .push(retry::layer(metrics.http_route_retry))
                    .push(http::timeout::layer())
                    .push(metrics.http_route.into_layer::<classify::Response>())
                    .push(classify::Layer::new())
                    .push_into_new_service()
                    .push_on_response(
                        svc::layers().push_buffer(buffer.max_in_flight, DispatchDeadline::extract),
                    );

                distributor
<<<<<<< HEAD
                    .check_service::<DstAddr>()
                    .into_new_service()
                    .push_on_response(
                        svc::layers().push_buffer(buffer.max_in_flight, DispatchDeadline::extract),
                    )
                    .check_new_service::<DstAddr>()
                    .push(http::profiles::router::layer(
                        profiles_client,
                        dst_route_layer,
                    ))
=======
                    .serves::<DstAddr>()
                    .push_buffer_pending(buffer.max_in_flight, DispatchDeadline::extract)
                    .makes::<DstAddr>()
                    .push(profiles::router::layer(profiles_client, dst_route_layer))
>>>>>>> 044ff123
                    .push(http::header_from_target::layer(CANONICAL_DST_HEADER))
            };

            // Routes request using the `DstAddr` extension.
            //
            // This is shared across addr-stacks so that multiple addrs that
            // canonicalize to the same DstAddr use the same dst-stack service.
            let dst_router = dst_stack
                .push(trace::layer(
                    |dst: &DstAddr| info_span!("logical", dst.logical = %dst.dst_logical()),
                ))
                .into_new_service()
                .push_on_response(
                    svc::layers()
                        .push(metrics.stack.layer(stack_labels("logical.dst")))
                        .push_buffer(buffer.max_in_flight, DispatchDeadline::extract),
                )
                .push(router::Layer::new(
                    router::Config::new(router_capacity, router_max_idle_age),
                    |req: &http::Request<_>| {
                        req.extensions().get::<Addr>().cloned().map(|addr| {
                            DstAddr::outbound(addr, http::settings::Settings::from_request(req))
                        })
                    },
                ))
                .into_inner()
                .spawn();

            // Canonicalizes the request-specified `Addr` via DNS, and
            // annotates each request with a refined `Addr` so that it may be
            // routed by the dst_router.
            let addr_stack = svc::stack(svc::Shared::new(dst_router)).push(
                http::canonicalize::layer(dns_resolver, canonicalize_timeout),
            );

            // Routes requests to an `Addr`:
            //
            // 1. If the request had an `l5d-override-dst` header, this value
            // is used.
            //
            // 2. If the request is HTTP/2 and has an :authority, this value
            // is used.
            //
            // 3. If the request is absolute-form HTTP/1, the URI's
            // authority is used.
            //
            // 4. If the request has an HTTP/1 Host header, it is used.
            //
            // 5. Finally, if the tls::accept::Meta had an SO_ORIGINAL_DST, this TCP
            // address is used.
            let addr_router = addr_stack
                .push(http::strip_header::request::layer(L5D_CLIENT_ID))
                .push(http::strip_header::request::layer(DST_OVERRIDE_HEADER))
                .push(http::insert::target::layer())
                .push(trace::layer(|addr: &Addr| info_span!("addr", %addr)))
                .into_new_service()
                .push_on_response(
                    svc::layers()
                        .push(metrics.stack.layer(stack_labels("addr")))
                        .push_buffer(buffer.max_in_flight, DispatchDeadline::extract),
                )
                .push(router::Layer::new(
                    router::Config::new(router_capacity, router_max_idle_age),
                    |req: &http::Request<_>| {
                        http_request_l5d_override_dst_addr(req)
                            .map(|override_addr| {
                                debug!("using dst-override");
                                override_addr
                            })
                            .or_else(|_| http_request_authority_addr(req))
                            .or_else(|_| http_request_host_addr(req))
                            .or_else(|_| http_request_orig_dst_addr(req))
                            .ok()
                    },
                ))
                .into_inner()
                .spawn();

            // Share a single semaphore across all requests to signal when
            // the proxy is overloaded.
            let admission_control = svc::stack(addr_router)
                .push_concurrency_limit(buffer.max_in_flight)
                .push_load_shed();

            // Instantiates an HTTP service for each `tls::accept::Meta` using the
            // shared `addr_router`. The `tls::accept::Meta` is stored in the request's
            // extensions so that it can be used by the `addr_router`.
            let server_stack = svc::stack(svc::Shared::new(admission_control))
                .push(http::insert::layer(move || {
                    DispatchDeadline::after(buffer.dispatch_timeout)
                }))
                .push(http::insert::target::layer())
                .push_on_response(
                    svc::layers()
                        .push(metrics.http_errors)
                        .push(errors::layer())
                        .push(metrics.stack.layer(stack_labels("source")))
                )
                .push(trace::layer(
                    |src: &tls::accept::Meta| info_span!("source", target.addr = %src.addrs.target_addr()),
                ))
                .push(trace_context::layer(span_sink.map(|span_sink| {
                    SpanConverter::server(span_sink, trace_labels())
                })))
                .push(metrics.http_handle_time.layer());

            let forward_tcp = tcp::Forward::new(
                svc::stack(connect_stack)
                    .push_map_target(|meta: tls::accept::Meta| {
                        Endpoint::from(meta.addrs.target_addr())
                    })
                    .into_inner(),
            );

            let proxy = Server::new(
                TransportLabels,
                metrics.transport,
                forward_tcp,
                server_stack,
                h2_settings,
                drain.clone(),
                disable_protocol_detection_for_ports.clone(),
            );

            let no_tls: tls::Conditional<identity::Local> =
                Conditional::None(tls::ReasonForNoPeerName::Loopback.into());
            let accept = tls::AcceptTls::new(no_tls, proxy)
                .with_skip_ports(disable_protocol_detection_for_ports);

            serve::serve(listen, accept, drain)
        }));

        Ok(Outbound { listen_addr, serve })
    }
}

#[derive(Copy, Clone, Debug)]
struct TransportLabels;

impl transport::metrics::TransportLabels<Endpoint> for TransportLabels {
    type Labels = transport::labels::Key;

    fn transport_labels(&self, endpoint: &Endpoint) -> Self::Labels {
        transport::labels::Key::connect("outbound", endpoint.identity.as_ref())
    }
}

impl transport::metrics::TransportLabels<proxy::server::Protocol> for TransportLabels {
    type Labels = transport::labels::Key;

    fn transport_labels(&self, proto: &proxy::server::Protocol) -> Self::Labels {
        transport::labels::Key::accept("outbound", proto.tls.peer_identity.as_ref())
    }
}

pub fn trace_labels() -> HashMap<String, String> {
    let mut l = HashMap::new();
    l.insert("direction".to_string(), "outbound".to_string());
    l
}

fn stack_labels(name: &'static str) -> metric_labels::StackLabels {
    metric_labels::StackLabels::outbound(name)
}<|MERGE_RESOLUTION|>--- conflicted
+++ resolved
@@ -243,23 +243,13 @@
                     );
 
                 distributor
-<<<<<<< HEAD
                     .check_service::<DstAddr>()
                     .into_new_service()
                     .push_on_response(
                         svc::layers().push_buffer(buffer.max_in_flight, DispatchDeadline::extract),
                     )
                     .check_new_service::<DstAddr>()
-                    .push(http::profiles::router::layer(
-                        profiles_client,
-                        dst_route_layer,
-                    ))
-=======
-                    .serves::<DstAddr>()
-                    .push_buffer_pending(buffer.max_in_flight, DispatchDeadline::extract)
-                    .makes::<DstAddr>()
                     .push(profiles::router::layer(profiles_client, dst_route_layer))
->>>>>>> 044ff123
                     .push(http::header_from_target::layer(CANONICAL_DST_HEADER))
             };
 
