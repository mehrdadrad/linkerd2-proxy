//! Configures and runs the outbound proxy.
//!
//! The outound proxy is responsible for routing traffic from the local
//! application to external network endpoints.

#![deny(warnings, rust_2018_idioms)]

pub use self::endpoint::{
    Concrete, HttpEndpoint, Logical, LogicalPerRequest, Profile, ProfilePerTarget, Target,
    TcpEndpoint,
};
use futures::future;
use linkerd2_app_core::{
    classify,
    config::{ProxyConfig, ServerConfig},
    dns, drain, dst, errors, metric_labels,
    opencensus::proto::trace::v1 as oc,
    profiles,
    proxy::{
        self, core::resolve::Resolve, discover, http, identity, resolve::map_endpoint, tap, tcp,
        Server,
    },
    reconnect, retry, router, serve,
    spans::SpanConverter,
    svc::{self, NewService},
    transport::{self, tls, OrigDstAddr, SysOrigDstAddr},
    Conditional, DiscoveryRejected, Error, ProxyMetrics, TraceContextLayer, CANONICAL_DST_HEADER,
    DST_OVERRIDE_HEADER, L5D_CLIENT_ID, L5D_REMOTE_IP, L5D_REQUIRE_ID, L5D_SERVER_ID,
};
use std::collections::HashMap;
use std::net::SocketAddr;
use std::time::Duration;
use tokio::sync::mpsc;
use tracing::info_span;

#[allow(dead_code)] // TODO #2597
mod add_remote_ip_on_rsp;
#[allow(dead_code)] // TODO #2597
mod add_server_id_on_rsp;
mod endpoint;
mod orig_proto_upgrade;
mod require_identity_on_endpoint;

<<<<<<< HEAD
=======
pub use self::endpoint::Endpoint;
use self::require_identity_on_endpoint::MakeRequireIdentityLayer;

>>>>>>> f6fd1b7d
const EWMA_DEFAULT_RTT: Duration = Duration::from_millis(30);
const EWMA_DECAY: Duration = Duration::from_secs(10);

#[derive(Clone, Debug)]
pub struct Config<A: OrigDstAddr = SysOrigDstAddr> {
    pub proxy: ProxyConfig<A>,
    pub canonicalize_timeout: Duration,
}

pub struct Outbound {
    pub listen_addr: SocketAddr,
    pub serve: serve::Task,
}

impl<A: OrigDstAddr> Config<A> {
    pub fn with_orig_dst_addr<B: OrigDstAddr>(self, orig_dst_addr: B) -> Config<B> {
        Config {
            proxy: self.proxy.with_orig_dst_addr(orig_dst_addr),
            canonicalize_timeout: self.canonicalize_timeout,
        }
    }

    pub fn build<R, P>(
        self,
        local_identity: tls::Conditional<identity::Local>,
        resolve: R,
        dns_resolver: dns::Resolver,
        profiles_client: P,
        tap_layer: tap::Layer,
        metrics: ProxyMetrics,
        span_sink: Option<mpsc::Sender<oc::Span>>,
        drain: drain::Watch,
    ) -> Result<Outbound, Error>
    where
        A: Send + 'static,
        R: Resolve<Concrete<http::Settings>, Endpoint = proxy::api_resolve::Metadata>
            + Clone
            + Send
            + Sync
            + 'static,
        R::Future: Send,
        R::Resolution: Send,
        P: profiles::GetRoutes<Profile> + Clone + Send + 'static,
        P::Future: Send,
    {
        use proxy::core::listen::{Bind, Listen};
        let Config {
            canonicalize_timeout,
            proxy:
                ProxyConfig {
                    server: ServerConfig { bind, h2_settings },
                    connect,
                    cache_capacity,
                    cache_max_idle_age,
                    disable_protocol_detection_for_ports,
                    dispatch_timeout,
                    max_in_flight_requests,
                },
        } = self;

        let listen = bind.bind().map_err(Error::from)?;
        let listen_addr = listen.listen_addr();

        // The stack is served lazily since caching layers spawn tasks from
        // their constructor. This helps to ensure that tasks are spawned on the
        // same runtime as the proxy.
        let serve = Box::new(future::lazy(move || {
            // Establishes connections to remote peers (for both TCP
            // forwarding and HTTP proxying).
            let tcp_connect = svc::connect(connect.keepalive)
                // Initiates mTLS if the target is configured with identity.
                .push(tls::client::ConnectLayer::new(local_identity))
                // Limits the time we wait for a connection to be established.
                .push_timeout(connect.timeout)
                .push(metrics.transport.layer_connect(TransportLabels));

            // Forwards TCP streams that cannot be decoded as HTTP.
            let tcp_forward = tcp_connect
                .clone()
<<<<<<< HEAD
                .push_map_target(|meta: tls::accept::Meta| {
                    TcpEndpoint::from(meta.addrs.target_addr())
=======
                .push(http::client::layer(connect.h2_settings))
                .push(reconnect::layer({
                    let backoff = connect.backoff.clone();
                    move |_| Ok(backoff.stream())
                }))
                .push_on_response(TraceContextLayer::new(
                    span_sink
                        .clone()
                        .map(|span_sink| SpanConverter::client(span_sink, trace_labels())),
                ))
                .push(http::normalize_uri::layer());

            // A per-`outbound::Endpoint` stack that:
            //
            // 1. Records http metrics  with per-endpoint labels.
            // 2. Instruments `tap` inspection.
            // 3. Changes request/response versions when the endpoint
            //    supports protocol upgrade (and the request may be upgraded).
            // 4. Appends `l5d-server-id` to responses coming back iff meshed
            //    TLS was used on the connection.
            // 5. Routes requests to the correct client (based on the
            //    request version and headers).
            // 6. Strips any `l5d-server-id` that may have been received from
            //    the server, before we apply our own.
            let endpoint_stack = client_stack
                .check_service::<Endpoint>()
                .push(http::strip_header::response::layer(L5D_REMOTE_IP))
                .push(http::strip_header::response::layer(L5D_SERVER_ID))
                .push(http::strip_header::request::layer(L5D_REQUIRE_ID))
                // disabled due to information leagkage
                //.push(add_remote_ip_on_rsp::layer())
                //.push(add_server_id_on_rsp::layer())
                .push(orig_proto_upgrade::layer())
                .push(tap_layer.clone())
                .push(
                    metrics.http_endpoint.into_layer::<classify::Response>()
                )
                .push(MakeRequireIdentityLayer::new())
                .instrument(|endpoint: &Endpoint| {
                    info_span!("endpoint", peer.addr = %endpoint.addr, peer.id = ?endpoint.identity)
>>>>>>> f6fd1b7d
                })
                .push(svc::layer::mk(tcp::Forward::new));

            // Registers the stack with Tap, Metrics, and OpenCensus tracing
            // export.
            let http_endpoint = {
                let observability = svc::layers()
                    .push(tap_layer.clone())
                    .push(metrics.http_endpoint.into_layer::<classify::Response>())
                    .push_on_response(TraceContextLayer::new(
                        span_sink
                            .clone()
                            .map(|sink| SpanConverter::client(sink, trace_labels())),
                    ));

                // Checks the headers to validate that a client-specified required
                // identity matches the configured identity.
                let identity_headers = svc::layers()
                    .push_on_response(
                        svc::layers()
                            .push(http::strip_header::response::layer(L5D_REMOTE_IP))
                            .push(http::strip_header::response::layer(L5D_SERVER_ID))
                            .push(http::strip_header::request::layer(L5D_REQUIRE_ID)),
                    )
                    .push(require_identity_on_endpoint::layer());

                tcp_connect
                    .clone()
                    // Initiates an HTTP client on the underlying transport.
                    // Prior-knowledge HTTP/2 is typically used (i.e. when
                    // communicating with other proxies); though HTTP/1.x fallback
                    // is supported as needed.
                    .push(http::client::layer(connect.h2_settings))
                    // Re-establishes a connection when the client fails.
                    .push(reconnect::layer({
                        let backoff = connect.backoff.clone();
                        move |_| Ok(backoff.stream())
                    }))
                    .push(observability.clone())
                    .push(identity_headers.clone())
                    // Ensures that the request's URI is in the proper form.
                    .push(http::normalize_uri::layer())
                    // Upgrades HTTP/1 requests to be transported over HTTP/2
                    // connections.
                    //
                    // This sets headers so that the inbound proxy can downgrade the
                    // request properly.
                    .push(orig_proto_upgrade::layer())
                    .check_service::<Target<HttpEndpoint>>()
                    .instrument(|endpoint: &Target<HttpEndpoint>| {
                        info_span!("endpoint", peer.addr = %endpoint.inner.addr)
                    })
            };

            // Resolves each target via the control plane on a background task,
            // buffering results.
            //
            // This buffer controls how many discovery updates may be
            // pending/unconsumed by the balancer before backpressure is applied
            // on the resolution stream. If the buffer is full for
            // `cache_max_idle_age`, then the resolution task fails.
            let discover = {
                const BUFFER_CAPACITY: usize = 10;
                let resolve = map_endpoint::Resolve::new(endpoint::FromMetadata, resolve.clone());
                discover::Layer::new(BUFFER_CAPACITY, cache_max_idle_age, resolve)
            };

            // If the balancer fails to be created, i.e., because it is
            // unresolvable, fall back to using a router that dispatches request
            // to the application-selected original destination.

            // Builds a balancer for each concrete destination.
            let http_balancer = http_endpoint
                .clone()
                .check_make_service::<Target<HttpEndpoint>, http::Request<http::boxed::Payload>>()
                .push_on_response(
                    svc::layers()
                        .push(metrics.stack.layer(stack_labels("balance.endpoint")))
                        .box_http_request(),
                )
                .push_spawn_ready()
                .check_service::<Target<HttpEndpoint>>()
                .push(discover)
                .push_on_response(http::balance::layer(EWMA_DEFAULT_RTT, EWMA_DECAY))
                .into_new_service()
                // Shares the balancer, ensuring discovery errors are propagated.
                .push_on_response(
                    svc::layers()
                        .push_lock()
                        .push(metrics.stack.layer(stack_labels("balance"))),
                )
                .instrument(|c: &Concrete<http::Settings>| info_span!("balance", addr = %c.addr));
            let http_balancer_cache = info_span!("balance")
                .in_scope(|| http_balancer.spawn_cache(cache_capacity, cache_max_idle_age));

            // Caches clients that bypass discovery/balancing.
            //
<<<<<<< HEAD
            // This is effectively the same as the endpoint stack; but the
            // client layer captures the requst body type (via PhantomData), so
            // the stack cannot be shared directly.
            let http_forward = http_endpoint
                .check_make_service::<Target<HttpEndpoint>, http::Request<http::boxed::Payload>>()
                .into_new_service()
                .push_on_response(svc::layers().box_http_request().push_lock())
                .push_on_response(metrics.stack.layer(stack_labels("forward.endpoint")))
                .instrument(|endpoint: &Target<HttpEndpoint>| {
                    info_span!("forward", peer.addr = %endpoint.addr, peer.id = ?endpoint.inner.identity)
                });
            let http_forward_cache = info_span!("forward")
                .in_scope(|| http_forward.spawn_cache(cache_capacity, cache_max_idle_age))
                .push_map_target(|t: Concrete<HttpEndpoint>| Target {
                    addr: t.addr.into(),
                    inner: t.inner.inner,
                })
                .check_service::<Concrete<HttpEndpoint>>();
=======
            // 1. Adds the `CANONICAL_DST_HEADER` from the `DstAddr`.
            // 2. Determines the profile of the destination and applies
            //    per-route policy.
            // 3. Creates a load balancer , configured by resolving the
            //   `DstAddr` with a resolver.
            let dst_stack = {
                // A per-`dst::Route` layer that uses profile data to configure
                // a per-route layer.
                //
                // 1. The `classify` module installs a `classify::Response`
                //    extension into each request so that all lower metrics
                //    implementations can use the route-specific configuration.
                // 2. A timeout is optionally enabled if the target `dst::Route`
                //    specifies a timeout. This goes before `retry` to cap
                //    retries.
                // 3. Retries are optionally enabled depending on if the route
                //    is retryable.
                let dst_route_layer = svc::layers()
                    .push(http::insert::target::layer())
                    .push(metrics.http_route_actual.into_layer::<classify::Response>())
                    .push(retry::layer(metrics.http_route_retry))
                    .push(http::MakeTimeoutLayer::default())
                    .push(metrics.http_route.into_layer::<classify::Response>())
                    .push(classify::Layer::new())
                    .push_into_new_service()
                    .push_on_response(
                        svc::layers().push_buffer(buffer.max_in_flight, DispatchDeadline::extract),
                    );

                distributor
                    .check_service::<DstAddr>()
                    .into_new_service()
                    .push_on_response(
                        svc::layers().push_buffer(buffer.max_in_flight, DispatchDeadline::extract),
                    )
                    .check_new_service::<DstAddr>()
                    .push(profiles::router::layer(profiles_client, dst_route_layer))
                    .push(http::header_from_target::layer(CANONICAL_DST_HEADER))
            };
>>>>>>> f6fd1b7d

            let http_concrete = http_balancer_cache
                .push_map_target(|c: Concrete<HttpEndpoint>| c.map(|l| l.map(|e| e.settings)))
                .check_service::<Concrete<HttpEndpoint>>()
                .push_on_response(svc::layers().box_http_response())
                .push_make_ready()
                .push_fallback_with_predicate(
                    http_forward_cache
                        .push_on_response(svc::layers().box_http_response())
                        .into_inner(),
                    is_discovery_rejected,
                )
                .check_service::<Concrete<HttpEndpoint>>();

            let http_profile_route_proxy = svc::proxies()
                .check_new_clone_service::<dst::Route>()
                // Sets an optional retry policy.
                .push(retry::layer(metrics.http_route_retry))
                .check_new_clone_service::<dst::Route>()
                // Sets an optional request timeout.
                .push(http::MakeTimeoutLayer::default())
                .check_new_clone_service::<dst::Route>()
                // Records per-route metrics.
                .push(metrics.http_route.into_layer::<classify::Response>())
                .check_new_clone_service::<dst::Route>()
                // Sets the per-route response classifier as a request
                // extension.
                .push(classify::Layer::new())
                .check_new_clone_service::<dst::Route>();

            // Routes `Logical` targets to a cached `Profile` stack, i.e. so
            // that profile resolutions are shared even as the type of request
            // may vary.
            let http_profile = http_concrete
                .clone()
                .push_on_response(svc::layers().box_http_request())
                .check_service::<Concrete<HttpEndpoint>>()
                // Provides route configuration. The profile service operates
                // over `Concret` services. When overrides are in play, the
                // Concrete destination may be overridden.
                .push(profiles::Layer::with_overrides(
                    profiles_client,
                    http_profile_route_proxy.into_inner(),
                ))
                .check_make_service::<Profile, Concrete<HttpEndpoint>>()
                // Use the `Logical` target as a `Concrete` target. It may be
                // overridden by the profile layer.
                .push_on_response(
                    svc::layers().push_map_target(|inner: Logical<HttpEndpoint>| Concrete {
                        addr: inner.addr.clone(),
                        inner,
                    }),
                )
                .into_new_service()
                .push_on_response(
                    svc::layers()
                        .push_lock()
                        .push(metrics.stack.layer(stack_labels("profile"))),
                )
                .instrument(|_: &Profile| info_span!("profile"));

            let http_logical_profile_cache = info_span!("profile")
                .in_scope(|| http_profile.spawn_cache(cache_capacity, cache_max_idle_age))
                .check_service::<Profile>()
                .push(router::Layer::new(|()| ProfilePerTarget))
                .check_new_service_routes::<(), Logical<HttpEndpoint>>()
                .new_service(());

            // Caches DNS refinements from relative names to canonical names.
            //
            // For example, a client may send requests to `foo` or `foo.ns`; and
            // the canonical form of these names is `foo.ns.svc.cluster.local
            let dns_refine = svc::stack(dns_resolver.into_make_refine())
                .push_on_response(
                    svc::layers()
                        .push_lock()
                        .push(metrics.stack.layer(stack_labels("canonicalize"))),
                )
                .instrument(|name: &dns::Name| info_span!("canonicalize", %name));
            let dns_refine_cache = info_span!("canonicalize")
                .in_scope(|| dns_refine.spawn_cache(cache_capacity, cache_max_idle_age))
                // Obtains the lock, advances the state of the resolution
                .push(svc::make_response::Layer)
                // Ensures that the cache isn't locked when polling readiness.
                .push_oneshot()
                .check_service_response::<dns::Name, dns::Name>()
                .into_inner();

            // Routes requests to their logical target.
            let http_logical_router = svc::stack(http_logical_profile_cache)
                .check_service::<Logical<HttpEndpoint>>()
                .push_on_response(svc::layers().box_http_response())
                .push_make_ready()
                .push_fallback_with_predicate(
                    http_concrete
                        .push_map_target(|inner: Logical<HttpEndpoint>| Concrete {
                            addr: inner.addr.clone(),
                            inner,
                        })
                        .push_on_response(svc::layers().box_http_response().box_http_request())
                        .check_service::<Logical<HttpEndpoint>>()
                        .into_inner(),
                    is_discovery_rejected,
                )
                .check_service::<Logical<HttpEndpoint>>()
                // Sets the canonical-dst header on all outbound requests.
                .push(http::header_from_target::layer(CANONICAL_DST_HEADER))
                // Strips headers that may be set by this proxy.
                .push(http::canonicalize::Layer::new(
                    dns_refine_cache,
                    canonicalize_timeout,
                ))
                .push_on_response(
                    // Strips headers that may be set by this proxy.
                    svc::layers()
                        .push(http::strip_header::request::layer(L5D_CLIENT_ID))
                        .push(http::strip_header::request::layer(DST_OVERRIDE_HEADER)),
                )
                .check_service::<Logical<HttpEndpoint>>()
                .instrument(|logical: &Logical<_>| info_span!("logical", addr = %logical.addr));

            let http_admit_request = svc::layers()
                // Ensures that load is not shed if the inner service is in-use.
                .push_oneshot()
                // Limits the number of in-flight requests.
                .push_concurrency_limit(max_in_flight_requests)
                // Sheds load if too many requests are in flight.
                //
                // XXX Can this be removed? Is it okay to just backpressure onto
                // the client? Should we instead limit the number of active
                // connections?
                .push_load_shed()
                // Synthesizes responses for proxy errors.
                .push(metrics.http_errors)
                .push(errors::layer())
                // Initiates OpenCensus tracing.
                .push(TraceContextLayer::new(span_sink.map(|span_sink| {
                    SpanConverter::server(span_sink, trace_labels())
                })))
                // Tracks proxy handletime.
                .push(metrics.http_handle_time.layer());

            let http_server = http_logical_router
                .check_service::<Logical<HttpEndpoint>>()
                .push_make_ready()
                .push_timeout(dispatch_timeout)
                .push(router::Layer::new(LogicalPerRequest::from))
                // Used by tap.
                .push_http_insert_target()
                .push_on_response(http_admit_request)
                .push_on_response(metrics.stack.layer(stack_labels("source")))
                .instrument(
                    |src: &tls::accept::Meta| {
                        info_span!("source", target.addr = %src.addrs.target_addr())
                    },
                )
                .check_new_service::<tls::accept::Meta>();

            let tcp_server = Server::new(
                TransportLabels,
                metrics.transport,
                tcp_forward.into_inner(),
                http_server.into_inner(),
                h2_settings,
                drain.clone(),
                disable_protocol_detection_for_ports.clone(),
            );

            // The local application does not establish mTLS with the proxy.
            let no_tls: tls::Conditional<identity::Local> =
                Conditional::None(tls::ReasonForNoPeerName::Loopback.into());
            let accept = tls::AcceptTls::new(no_tls, tcp_server)
                .with_skip_ports(disable_protocol_detection_for_ports);

            serve::serve(listen, accept, drain)
        }));

        Ok(Outbound { listen_addr, serve })
    }
}

fn stack_labels(name: &'static str) -> metric_labels::StackLabels {
    metric_labels::StackLabels::outbound(name)
}

#[derive(Copy, Clone, Debug)]
struct TransportLabels;

impl transport::metrics::TransportLabels<Target<HttpEndpoint>> for TransportLabels {
    type Labels = transport::labels::Key;

    fn transport_labels(&self, endpoint: &Target<HttpEndpoint>) -> Self::Labels {
        transport::labels::Key::connect("outbound", endpoint.inner.identity.as_ref())
    }
}

impl transport::metrics::TransportLabels<TcpEndpoint> for TransportLabels {
    type Labels = transport::labels::Key;

    fn transport_labels(&self, endpoint: &TcpEndpoint) -> Self::Labels {
        transport::labels::Key::connect("outbound", endpoint.identity.as_ref())
    }
}

impl transport::metrics::TransportLabels<proxy::server::Protocol> for TransportLabels {
    type Labels = transport::labels::Key;

    fn transport_labels(&self, proto: &proxy::server::Protocol) -> Self::Labels {
        transport::labels::Key::accept("outbound", proto.tls.peer_identity.as_ref())
    }
}

pub fn trace_labels() -> HashMap<String, String> {
    let mut l = HashMap::new();
    l.insert("direction".to_string(), "outbound".to_string());
    l
}

#[derive(Clone, Debug)]
enum DiscoveryError {
    DiscoveryRejected,
    Inner(String),
}

impl std::fmt::Display for DiscoveryError {
    fn fmt(&self, f: &mut std::fmt::Formatter<'_>) -> std::fmt::Result {
        match self {
            DiscoveryError::DiscoveryRejected => write!(f, "discovery rejected"),
            DiscoveryError::Inner(e) => e.fmt(f),
        }
    }
}

impl std::error::Error for DiscoveryError {}

impl From<Error> for DiscoveryError {
    fn from(orig: Error) -> Self {
        if let Some(inner) = orig.downcast_ref::<DiscoveryError>() {
            return inner.clone();
        }

        if orig.is::<DiscoveryRejected>() || orig.is::<profiles::InvalidProfileAddr>() {
            return DiscoveryError::DiscoveryRejected;
        }

        DiscoveryError::Inner(orig.to_string())
    }
}

fn is_discovery_rejected(err: &Error) -> bool {
    tracing::trace!(?err, "is_discovery_rejected");

    if let Some(lock) = err.downcast_ref::<svc::lock::error::ServiceError>() {
        return is_discovery_rejected(lock.inner());
    }

    err.is::<DiscoveryRejected>() || err.is::<profiles::InvalidProfileAddr>()
}<|MERGE_RESOLUTION|>--- conflicted
+++ resolved
@@ -41,12 +41,8 @@
 mod orig_proto_upgrade;
 mod require_identity_on_endpoint;
 
-<<<<<<< HEAD
-=======
-pub use self::endpoint::Endpoint;
 use self::require_identity_on_endpoint::MakeRequireIdentityLayer;
 
->>>>>>> f6fd1b7d
 const EWMA_DEFAULT_RTT: Duration = Duration::from_millis(30);
 const EWMA_DECAY: Duration = Duration::from_secs(10);
 
@@ -126,51 +122,8 @@
             // Forwards TCP streams that cannot be decoded as HTTP.
             let tcp_forward = tcp_connect
                 .clone()
-<<<<<<< HEAD
                 .push_map_target(|meta: tls::accept::Meta| {
                     TcpEndpoint::from(meta.addrs.target_addr())
-=======
-                .push(http::client::layer(connect.h2_settings))
-                .push(reconnect::layer({
-                    let backoff = connect.backoff.clone();
-                    move |_| Ok(backoff.stream())
-                }))
-                .push_on_response(TraceContextLayer::new(
-                    span_sink
-                        .clone()
-                        .map(|span_sink| SpanConverter::client(span_sink, trace_labels())),
-                ))
-                .push(http::normalize_uri::layer());
-
-            // A per-`outbound::Endpoint` stack that:
-            //
-            // 1. Records http metrics  with per-endpoint labels.
-            // 2. Instruments `tap` inspection.
-            // 3. Changes request/response versions when the endpoint
-            //    supports protocol upgrade (and the request may be upgraded).
-            // 4. Appends `l5d-server-id` to responses coming back iff meshed
-            //    TLS was used on the connection.
-            // 5. Routes requests to the correct client (based on the
-            //    request version and headers).
-            // 6. Strips any `l5d-server-id` that may have been received from
-            //    the server, before we apply our own.
-            let endpoint_stack = client_stack
-                .check_service::<Endpoint>()
-                .push(http::strip_header::response::layer(L5D_REMOTE_IP))
-                .push(http::strip_header::response::layer(L5D_SERVER_ID))
-                .push(http::strip_header::request::layer(L5D_REQUIRE_ID))
-                // disabled due to information leagkage
-                //.push(add_remote_ip_on_rsp::layer())
-                //.push(add_server_id_on_rsp::layer())
-                .push(orig_proto_upgrade::layer())
-                .push(tap_layer.clone())
-                .push(
-                    metrics.http_endpoint.into_layer::<classify::Response>()
-                )
-                .push(MakeRequireIdentityLayer::new())
-                .instrument(|endpoint: &Endpoint| {
-                    info_span!("endpoint", peer.addr = %endpoint.addr, peer.id = ?endpoint.identity)
->>>>>>> f6fd1b7d
                 })
                 .push(svc::layer::mk(tcp::Forward::new));
 
@@ -268,7 +221,6 @@
 
             // Caches clients that bypass discovery/balancing.
             //
-<<<<<<< HEAD
             // This is effectively the same as the endpoint stack; but the
             // client layer captures the requst body type (via PhantomData), so
             // the stack cannot be shared directly.
@@ -287,47 +239,6 @@
                     inner: t.inner.inner,
                 })
                 .check_service::<Concrete<HttpEndpoint>>();
-=======
-            // 1. Adds the `CANONICAL_DST_HEADER` from the `DstAddr`.
-            // 2. Determines the profile of the destination and applies
-            //    per-route policy.
-            // 3. Creates a load balancer , configured by resolving the
-            //   `DstAddr` with a resolver.
-            let dst_stack = {
-                // A per-`dst::Route` layer that uses profile data to configure
-                // a per-route layer.
-                //
-                // 1. The `classify` module installs a `classify::Response`
-                //    extension into each request so that all lower metrics
-                //    implementations can use the route-specific configuration.
-                // 2. A timeout is optionally enabled if the target `dst::Route`
-                //    specifies a timeout. This goes before `retry` to cap
-                //    retries.
-                // 3. Retries are optionally enabled depending on if the route
-                //    is retryable.
-                let dst_route_layer = svc::layers()
-                    .push(http::insert::target::layer())
-                    .push(metrics.http_route_actual.into_layer::<classify::Response>())
-                    .push(retry::layer(metrics.http_route_retry))
-                    .push(http::MakeTimeoutLayer::default())
-                    .push(metrics.http_route.into_layer::<classify::Response>())
-                    .push(classify::Layer::new())
-                    .push_into_new_service()
-                    .push_on_response(
-                        svc::layers().push_buffer(buffer.max_in_flight, DispatchDeadline::extract),
-                    );
-
-                distributor
-                    .check_service::<DstAddr>()
-                    .into_new_service()
-                    .push_on_response(
-                        svc::layers().push_buffer(buffer.max_in_flight, DispatchDeadline::extract),
-                    )
-                    .check_new_service::<DstAddr>()
-                    .push(profiles::router::layer(profiles_client, dst_route_layer))
-                    .push(http::header_from_target::layer(CANONICAL_DST_HEADER))
-            };
->>>>>>> f6fd1b7d
 
             let http_concrete = http_balancer_cache
                 .push_map_target(|c: Concrete<HttpEndpoint>| c.map(|l| l.map(|e| e.settings)))
