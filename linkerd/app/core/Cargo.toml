--- conflicted
+++ resolved
@@ -18,14 +18,10 @@
 futures = "0.1"
 indexmap = "1.0"
 linkerd2-addr = { path = "../../addr" }
-<<<<<<< HEAD
 linkerd2-cache = { path = "../../cache" }
-=======
 linkerd2-box = { path = "../../box" }
 linkerd2-concurrency-limit = { path = "../../concurrency-limit" }
->>>>>>> edb1f52b
 linkerd2-conditional = { path = "../../conditional" }
-linkerd2-concurrency-limit = { path = "../../concurrency-limit" }
 linkerd2-dns = { path = "../../dns" }
 linkerd2-drain = { path = "../../drain" }
 linkerd2-duplex = { path = "../../duplex" }
