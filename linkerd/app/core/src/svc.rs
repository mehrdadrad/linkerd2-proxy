<<<<<<< HEAD
// Possibly unused, but useful during development.

pub use crate::proxy::{buffer, http, ready};
use crate::{cache, trace, Error};
use linkerd2_box as boxed;
use linkerd2_concurrency_limit as concurrency_limit;
pub use linkerd2_fallback as fallback;
pub use linkerd2_lock as lock;
pub use linkerd2_stack::{
    self as stack, layer, map_response, map_target, new_service, oneshot, pending, per_service,
    NewService,
};
pub use linkerd2_timeout as timeout;
=======
use crate::proxy::{buffer, http};
use crate::Error;
pub use linkerd2_box as boxed;
use linkerd2_concurrency_limit as concurrency_limit;
pub use linkerd2_stack::{self as stack, fallback, layer, new_service, NewService, Shared};
>>>>>>> 2a483097
use std::time::Duration;
use tower::layer::util::{Identity, Stack as Pair};
pub use tower::layer::Layer;
pub use tower::util::{Either, Oneshot};
pub use tower::{service_fn as mk, MakeConnection, MakeService, Service, ServiceExt};
use tower_spawn_ready::SpawnReadyLayer;

#[derive(Clone, Debug)]
pub struct Layers<L>(L);

#[derive(Clone, Debug)]
pub struct Stack<S>(S);

pub fn layers() -> Layers<Identity> {
    Layers(Identity::new())
}

pub fn stack<S>(inner: S) -> Stack<S> {
    Stack(inner)
}

pub fn proxies() -> Stack<IdentityProxy> {
    Stack(IdentityProxy(()))
}

#[derive(Copy, Clone, Debug)]
pub struct IdentityProxy(());

impl<T> NewService<T> for IdentityProxy {
    type Service = ();
    fn new_service(&self, _: T) -> Self::Service {
        ()
    }
}

#[allow(dead_code)]
impl<L> Layers<L> {
    pub fn push<O>(self, outer: O) -> Layers<Pair<L, O>> {
        Layers(Pair::new(self.0, outer))
    }

    /// Wraps an inner `MakeService` to be a `NewService`.
    pub fn push_into_new_service(self) -> Layers<Pair<L, new_service::FromMakeServiceLayer>> {
        self.push(new_service::FromMakeServiceLayer::default())
    }

<<<<<<< HEAD
    /// Buffer requests when when the next layer is out of capacity.
    pub fn push_buffer<Req>(self, bound: usize) -> Layers<Pair<L, buffer::Layer<Req>>>
=======
    /// Buffers requests in an mpsc, spawning the inner service onto a dedicated task.
    pub fn push_buffer<D, Req>(self, bound: usize, d: D) -> Layers<Pair<L, buffer::Layer<D, Req>>>
>>>>>>> 2a483097
    where
        Req: Send + 'static,
    {
<<<<<<< HEAD
        self.push(buffer::Layer::new(bound))
=======
        self.push(buffer::layer(bound, d))
    }

    pub fn push_on_response<U>(self, layer: U) -> Layers<Pair<L, stack::OnResponseLayer<U>>> {
        self.push(stack::OnResponseLayer::new(layer))
>>>>>>> 2a483097
    }

    pub fn push_spawn_ready(self) -> Layers<Pair<L, SpawnReadyLayer>> {
        self.push(SpawnReadyLayer::new())
    }

    pub fn push_lock(self) -> Layers<Pair<L, lock::LockLayer>> {
        self.push(lock::LockLayer::new())
    }

    pub fn push_concurrency_limit(self, max: usize) -> Layers<Pair<L, concurrency_limit::Layer>> {
        self.push(concurrency_limit::Layer::new(max))
    }

    pub fn push_load_shed(self) -> Layers<Pair<L, load_shed::Layer>> {
        self.push(load_shed::Layer)
    }

    pub fn push_make_ready<Req>(self) -> Layers<Pair<L, ready::Layer<Req>>> {
        self.push(ready::Layer::new())
    }

    pub fn push_ready_timeout(self, timeout: Duration) -> Layers<Pair<L, timeout::ready::Layer>> {
        self.push(timeout::ready::Layer::new(timeout))
    }

    pub fn push_map_response<R: Clone>(
        self,
        map_response: R,
    ) -> Layers<Pair<L, map_response::Layer<R>>> {
        self.push(map_response::Layer::new(map_response))
    }

    pub fn boxed<A, B>(self) -> Layers<Pair<L, boxed::Layer<A, B>>>
    where
        A: 'static,
        B: 'static,
    {
        self.push(boxed::Layer::new())
    }

    pub fn box_http_request<B>(self) -> Layers<Pair<L, http::boxed::request::Layer<B>>>
    where
        B: hyper::body::Payload + 'static,
    {
        self.push(http::boxed::request::Layer::new())
    }

    pub fn box_http_response(self) -> Layers<Pair<L, http::boxed::response::Layer>> {
        self.push(http::boxed::response::Layer::new())
    }

    pub fn push_oneshot(self) -> Layers<Pair<L, oneshot::Layer>> {
        self.push(oneshot::Layer::new())
    }

    pub fn push_per_service<O: Clone>(self, layer: O) -> Layers<Pair<L, per_service::Layer<O>>> {
        self.push(per_service::layer(layer))
    }

    pub fn push_trace<G: Clone>(self, get_span: G) -> Layers<Pair<L, trace::layer::Layer<G>>> {
        self.push(trace::Layer::new(get_span))
    }
}

impl<M, L: Layer<M>> Layer<M> for Layers<L> {
    type Service = L::Service;

    fn layer(&self, inner: M) -> Self::Service {
        self.0.layer(inner)
    }
}

#[allow(dead_code)]
impl<S> Stack<S> {
    pub fn push<L: Layer<S>>(self, layer: L) -> Stack<L::Service> {
        Stack(layer.layer(self.0))
    }

<<<<<<< HEAD
    pub fn push_map_target<M: Clone>(
        self,
        map_target: M,
    ) -> Stack<map_target::MakeMapTarget<S, M>> {
        self.push(map_target::Layer::new(map_target))
    }

    pub fn push_trace<G: Clone>(self, get_span: G) -> Stack<trace::layer::MakeSpan<G, S>> {
        self.push(trace::Layer::new(get_span))
    }

    pub fn push_pending(self) -> Stack<pending::NewPending<S>> {
        self.push(pending::layer())
    }

    pub fn push_make_ready<Req>(self) -> Stack<ready::MakeReady<S, Req>> {
        self.push(ready::Layer::new())
    }

    pub fn push_lock(self) -> Stack<lock::LockService<S>> {
        self.push(lock::LockLayer::new())
    }

    /// Buffer requests when when the next layer is out of capacity.
    pub fn push_buffer<Req>(self, bound: usize) -> Stack<buffer::Buffer<S, Req>>
=======
    /// Wraps an inner `MakeService` to be a `NewService`.
    pub fn into_new_service(self) -> Stack<new_service::FromMakeService<S>> {
        self.push(new_service::FromMakeServiceLayer::default())
    }

    /// Buffers requests in an mpsc, spawning the inner service onto a dedicated task.
    pub fn spawn_buffer<D, Req>(self, bound: usize, d: D) -> Stack<buffer::Enqueue<S, D, Req>>
>>>>>>> 2a483097
    where
        Req: Send + 'static,
<<<<<<< HEAD
        S: Service<Req> + Send + 'static,
        S::Error: Into<Error> + Send + Sync,
        S::Future: Send + 'static,
    {
        self.push(buffer::Layer::new(bound))
=======
        S: tower::Service<Req> + Send + 'static,
        S::Error: Into<Error>,
        S::Future: Send,
    {
        self.push(buffer::layer(bound, d))
    }

    /// Assuming `S` implements `NewService` or `MakeService`, applies the given
    /// `L`-typed layer on each service produced by `S`.
    pub fn push_on_response<L: Clone>(self, layer: L) -> Stack<stack::OnResponse<L, S>> {
        self.push(stack::OnResponseLayer::new(layer))
>>>>>>> 2a483097
    }

    pub fn push_spawn_ready(self) -> Stack<tower_spawn_ready::MakeSpawnReady<S>> {
        self.push(SpawnReadyLayer::new())
    }

    pub fn push_concurrency_limit(
        self,
        max: usize,
    ) -> Stack<concurrency_limit::ConcurrencyLimit<S>> {
        self.push(concurrency_limit::Layer::new(max))
    }

    pub fn push_load_shed(self) -> Stack<load_shed::LoadShed<S>> {
        self.push(load_shed::Layer)
    }

    pub fn push_timeout(self, timeout: Duration) -> Stack<tower::timeout::Timeout<S>> {
        self.push(tower::timeout::TimeoutLayer::new(timeout))
    }

    pub fn push_ready_timeout(self, timeout: Duration) -> Stack<timeout::ready::TimeoutReady<S>> {
        self.push(layer::mk(|inner| {
            timeout::ready::TimeoutReady::new(inner, timeout)
        }))
    }

    pub fn push_oneshot(self) -> Stack<oneshot::Oneshot<S>> {
        self.push(oneshot::Layer::new())
    }

    pub fn push_per_service<L: Clone>(self, layer: L) -> Stack<per_service::PerService<L, S>> {
        self.push(per_service::layer(layer))
    }

    pub fn push_map_response<R: Clone>(
        self,
        map_response: R,
    ) -> Stack<map_response::MapResponse<S, R>> {
        self.push(map_response::Layer::new(map_response))
    }

    pub fn push_http_insert_target(self) -> Stack<http::insert::target::NewService<S>> {
        self.push(http::insert::target::layer())
    }

    pub fn spawn_cache<T>(
        self,
        capacity: usize,
        max_idle_age: Duration,
    ) -> Stack<cache::Service<T, S>>
    where
        T: Clone + Eq + std::hash::Hash + Send + 'static,
        S: NewService<T> + Send + 'static,
        S::Service: Clone + Send + 'static,
    {
        Stack(
            cache::Layer::new(capacity, max_idle_age)
                .layer(self.0)
                .spawn(),
        )
    }

    pub fn push_fallback<F: Clone>(self, fallback: F) -> Stack<fallback::Fallback<S, F>> {
        self.push(fallback::FallbackLayer::new(fallback))
    }

    pub fn push_fallback_with_predicate<F, P>(
        self,
        fallback: F,
        predicate: P,
    ) -> Stack<fallback::Fallback<S, F, P>>
    where
        F: Clone,
        P: Fn(&Error) -> bool + Clone,
    {
        self.push(fallback::FallbackLayer::new(fallback).with_predicate(predicate))
    }

    pub fn boxed<A>(self) -> Stack<boxed::BoxService<A, S::Response>>
    where
        A: 'static,
        S: tower::Service<A> + Send + 'static,
        S::Response: 'static,
        S::Future: Send + 'static,
        S::Error: Into<Error> + 'static,
    {
        self.push(boxed::Layer::new())
    }

    pub fn box_http_request<B>(self) -> Stack<http::boxed::BoxRequest<S, B>>
    where
        B: hyper::body::Payload<Data = http::boxed::Data, Error = Error> + 'static,
        S: tower::Service<http::Request<http::boxed::Payload>>,
    {
        self.push(http::boxed::request::Layer::new())
    }

    pub fn box_http_response(self) -> Stack<http::boxed::BoxResponse<S>> {
        self.push(http::boxed::response::Layer::new())
    }

    pub fn push_map_target<M: Clone>(self, map: M) -> Stack<stack::MapTargetService<S, M>> {
        self.push(stack::MapTargetLayer::new(map))
    }

    /// Validates that this stack serves T-typed targets.
    pub fn check_new_service<T>(self) -> Self
    where
<<<<<<< HEAD
        S: NewService<T>,
    {
        self
    }

    pub fn check_new_clone_service<T>(self) -> Self
    where
        S: NewService<T>,
        S::Service: Clone,
=======
        S: new_service::NewService<T>,
>>>>>>> 2a483097
    {
        self
    }

    /// Validates that this stack serves T-typed targets.
    pub fn check_service<T>(self) -> Self
    where
        S: Service<T>,
    {
        self
    }

<<<<<<< HEAD
    pub fn check_service_response<T, U>(self) -> Self
    where
        S: Service<T, Response = U>,
    {
        self
    }

    /// Validates that this stack serves T-typed targets.
    pub fn check_new_service_routes<T, Req>(self) -> Self
    where
        S: NewService<T>,
        S::Service: Service<Req>,
    {
        self
    }

    /// Validates that this stack serves T-typed targets.
    pub fn check_make_service<T, U>(self) -> Self
    where
        S: MakeService<T, U>,
=======
    /// Validates that this stack serves T-typed targets.
    pub fn check_make_service<T, Req>(self) -> Self
    where
        S: MakeService<T, Req>,
>>>>>>> 2a483097
    {
        self
    }

    pub fn into_inner(self) -> S {
        self.0
    }
}

impl<T, N> NewService<T> for Stack<N>
where
    N: NewService<T>,
{
    type Service = N::Service;

    fn new_service(&self, t: T) -> Self::Service {
        self.0.new_service(t)
    }
}

impl<T, S> Service<T> for Stack<S>
where
    S: Service<T>,
{
    type Response = S::Response;
    type Error = S::Error;
    type Future = S::Future;

    fn poll_ready(&mut self) -> futures::Poll<(), Self::Error> {
        self.0.poll_ready()
    }

    fn call(&mut self, t: T) -> Self::Future {
        self.0.call(t)
    }
}

/// Proivdes a cloneable Layer, unlike tower::load_shed.
pub mod load_shed {
    pub use tower::load_shed::LoadShed;

    #[derive(Copy, Clone, Debug)]
    pub struct Layer;

    impl<S> super::Layer<S> for Layer {
        type Service = LoadShed<S>;

        fn layer(&self, inner: S) -> Self::Service {
            LoadShed::new(inner)
        }
    }
}

pub mod make_response {
    use super::Oneshot;
    use crate::Error;
    use futures::{try_ready, Future, Poll};

    #[derive(Copy, Clone, Debug)]
    pub struct Layer;

    #[derive(Clone, Debug)]
    pub struct MakeResponse<M>(M);

    pub enum ResponseFuture<F, S: tower::Service<()>> {
        Make(F),
        Respond(Oneshot<S, ()>),
    }

    impl<S> super::Layer<S> for Layer {
        type Service = MakeResponse<S>;

        fn layer(&self, inner: S) -> Self::Service {
            MakeResponse(inner)
        }
    }

    impl<T, M> tower::Service<T> for MakeResponse<M>
    where
        M: tower::MakeService<T, ()>,
        M::MakeError: Into<Error>,
        M::Error: Into<Error>,
    {
        type Response = M::Response;
        type Error = Error;
        type Future = ResponseFuture<M::Future, M::Service>;

        fn poll_ready(&mut self) -> Poll<(), Self::Error> {
            self.0.poll_ready().map_err(Into::into)
        }

        fn call(&mut self, req: T) -> Self::Future {
            ResponseFuture::Make(self.0.make_service(req))
        }
    }

    impl<F, S> Future for ResponseFuture<F, S>
    where
        F: Future<Item = S>,
        F::Error: Into<Error>,
        S: tower::Service<()>,
        S::Error: Into<Error>,
    {
        type Item = S::Response;
        type Error = Error;

        fn poll(&mut self) -> Poll<Self::Item, Self::Error> {
            loop {
                *self = match self {
                    ResponseFuture::Make(ref mut fut) => {
                        let svc = try_ready!(fut.poll().map_err(Into::into));
                        ResponseFuture::Respond(Oneshot::new(svc, ()))
                    }
                    ResponseFuture::Respond(ref mut fut) => return fut.poll().map_err(Into::into),
                }
            }
        }
    }
}<|MERGE_RESOLUTION|>--- conflicted
+++ resolved
@@ -1,24 +1,15 @@
-<<<<<<< HEAD
 // Possibly unused, but useful during development.
 
 pub use crate::proxy::{buffer, http, ready};
 use crate::{cache, trace, Error};
 use linkerd2_box as boxed;
 use linkerd2_concurrency_limit as concurrency_limit;
-pub use linkerd2_fallback as fallback;
 pub use linkerd2_lock as lock;
 pub use linkerd2_stack::{
-    self as stack, layer, map_response, map_target, new_service, oneshot, pending, per_service,
-    NewService,
+    self as stack, fallback, layer, map_response, map_target, new_service, on_response, oneshot,
+    pending, NewService,
 };
 pub use linkerd2_timeout as timeout;
-=======
-use crate::proxy::{buffer, http};
-use crate::Error;
-pub use linkerd2_box as boxed;
-use linkerd2_concurrency_limit as concurrency_limit;
-pub use linkerd2_stack::{self as stack, fallback, layer, new_service, NewService, Shared};
->>>>>>> 2a483097
 use std::time::Duration;
 use tower::layer::util::{Identity, Stack as Pair};
 pub use tower::layer::Layer;
@@ -60,30 +51,28 @@
         Layers(Pair::new(self.0, outer))
     }
 
+    pub fn push_map_target<M: Clone>(
+        self,
+        map_target: M,
+    ) -> Layers<Pair<L, map_target::MapTargetLayer<M>>> {
+        self.push(map_target::MapTargetLayer::new(map_target))
+    }
+
     /// Wraps an inner `MakeService` to be a `NewService`.
     pub fn push_into_new_service(self) -> Layers<Pair<L, new_service::FromMakeServiceLayer>> {
         self.push(new_service::FromMakeServiceLayer::default())
     }
 
-<<<<<<< HEAD
-    /// Buffer requests when when the next layer is out of capacity.
+    /// Buffers requests in an mpsc, spawning the inner service onto a dedicated task.
     pub fn push_buffer<Req>(self, bound: usize) -> Layers<Pair<L, buffer::Layer<Req>>>
-=======
-    /// Buffers requests in an mpsc, spawning the inner service onto a dedicated task.
-    pub fn push_buffer<D, Req>(self, bound: usize, d: D) -> Layers<Pair<L, buffer::Layer<D, Req>>>
->>>>>>> 2a483097
     where
         Req: Send + 'static,
     {
-<<<<<<< HEAD
         self.push(buffer::Layer::new(bound))
-=======
-        self.push(buffer::layer(bound, d))
     }
 
     pub fn push_on_response<U>(self, layer: U) -> Layers<Pair<L, stack::OnResponseLayer<U>>> {
         self.push(stack::OnResponseLayer::new(layer))
->>>>>>> 2a483097
     }
 
     pub fn push_spawn_ready(self) -> Layers<Pair<L, SpawnReadyLayer>> {
@@ -138,10 +127,6 @@
 
     pub fn push_oneshot(self) -> Layers<Pair<L, oneshot::Layer>> {
         self.push(oneshot::Layer::new())
-    }
-
-    pub fn push_per_service<O: Clone>(self, layer: O) -> Layers<Pair<L, per_service::Layer<O>>> {
-        self.push(per_service::layer(layer))
     }
 
     pub fn push_trace<G: Clone>(self, get_span: G) -> Layers<Pair<L, trace::layer::Layer<G>>> {
@@ -163,62 +148,45 @@
         Stack(layer.layer(self.0))
     }
 
-<<<<<<< HEAD
     pub fn push_map_target<M: Clone>(
         self,
         map_target: M,
-    ) -> Stack<map_target::MakeMapTarget<S, M>> {
-        self.push(map_target::Layer::new(map_target))
+    ) -> Stack<map_target::MapTargetService<S, M>> {
+        self.push(map_target::MapTargetLayer::new(map_target))
     }
 
     pub fn push_trace<G: Clone>(self, get_span: G) -> Stack<trace::layer::MakeSpan<G, S>> {
         self.push(trace::Layer::new(get_span))
     }
 
-    pub fn push_pending(self) -> Stack<pending::NewPending<S>> {
-        self.push(pending::layer())
-    }
-
-    pub fn push_make_ready<Req>(self) -> Stack<ready::MakeReady<S, Req>> {
-        self.push(ready::Layer::new())
-    }
-
-    pub fn push_lock(self) -> Stack<lock::LockService<S>> {
-        self.push(lock::LockLayer::new())
-    }
-
-    /// Buffer requests when when the next layer is out of capacity.
-    pub fn push_buffer<Req>(self, bound: usize) -> Stack<buffer::Buffer<S, Req>>
-=======
     /// Wraps an inner `MakeService` to be a `NewService`.
     pub fn into_new_service(self) -> Stack<new_service::FromMakeService<S>> {
         self.push(new_service::FromMakeServiceLayer::default())
     }
 
-    /// Buffers requests in an mpsc, spawning the inner service onto a dedicated task.
-    pub fn spawn_buffer<D, Req>(self, bound: usize, d: D) -> Stack<buffer::Enqueue<S, D, Req>>
->>>>>>> 2a483097
+    pub fn push_make_ready<Req>(self) -> Stack<ready::MakeReady<S, Req>> {
+        self.push(ready::Layer::new())
+    }
+
+    pub fn push_lock(self) -> Stack<lock::LockService<S>> {
+        self.push(lock::LockLayer::new())
+    }
+
+    /// Buffer requests when when the next layer is out of capacity.
+    pub fn push_buffer<Req>(self, bound: usize) -> Stack<buffer::Buffer<S, Req>>
     where
         Req: Send + 'static,
-<<<<<<< HEAD
         S: Service<Req> + Send + 'static,
         S::Error: Into<Error> + Send + Sync,
-        S::Future: Send + 'static,
+        S::Future: Send,
     {
         self.push(buffer::Layer::new(bound))
-=======
-        S: tower::Service<Req> + Send + 'static,
-        S::Error: Into<Error>,
-        S::Future: Send,
-    {
-        self.push(buffer::layer(bound, d))
     }
 
     /// Assuming `S` implements `NewService` or `MakeService`, applies the given
     /// `L`-typed layer on each service produced by `S`.
     pub fn push_on_response<L: Clone>(self, layer: L) -> Stack<stack::OnResponse<L, S>> {
         self.push(stack::OnResponseLayer::new(layer))
->>>>>>> 2a483097
     }
 
     pub fn push_spawn_ready(self) -> Stack<tower_spawn_ready::MakeSpawnReady<S>> {
@@ -248,10 +216,6 @@
 
     pub fn push_oneshot(self) -> Stack<oneshot::Oneshot<S>> {
         self.push(oneshot::Layer::new())
-    }
-
-    pub fn push_per_service<L: Clone>(self, layer: L) -> Stack<per_service::PerService<L, S>> {
-        self.push(per_service::layer(layer))
     }
 
     pub fn push_map_response<R: Clone>(
@@ -321,14 +285,9 @@
         self.push(http::boxed::response::Layer::new())
     }
 
-    pub fn push_map_target<M: Clone>(self, map: M) -> Stack<stack::MapTargetService<S, M>> {
-        self.push(stack::MapTargetLayer::new(map))
-    }
-
     /// Validates that this stack serves T-typed targets.
     pub fn check_new_service<T>(self) -> Self
     where
-<<<<<<< HEAD
         S: NewService<T>,
     {
         self
@@ -338,9 +297,6 @@
     where
         S: NewService<T>,
         S::Service: Clone,
-=======
-        S: new_service::NewService<T>,
->>>>>>> 2a483097
     {
         self
     }
@@ -353,7 +309,6 @@
         self
     }
 
-<<<<<<< HEAD
     pub fn check_service_response<T, U>(self) -> Self
     where
         S: Service<T, Response = U>,
@@ -374,12 +329,6 @@
     pub fn check_make_service<T, U>(self) -> Self
     where
         S: MakeService<T, U>,
-=======
-    /// Validates that this stack serves T-typed targets.
-    pub fn check_make_service<T, Req>(self) -> Self
-    where
-        S: MakeService<T, Req>,
->>>>>>> 2a483097
     {
         self
     }
