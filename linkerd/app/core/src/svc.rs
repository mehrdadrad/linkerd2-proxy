--- conflicted
+++ resolved
@@ -1,4 +1,3 @@
-<<<<<<< HEAD
 // Possibly unused, but useful during development.
 
 pub use crate::proxy::{buffer, http};
@@ -8,15 +7,6 @@
 use linkerd2_concurrency_limit as concurrency_limit;
 pub use linkerd2_lock as lock;
 pub use linkerd2_stack::{self as stack, layer, NewService};
-=======
-use crate::proxy::{buffer, http};
-use crate::transport::Connect;
-use crate::Error;
-pub use linkerd2_box as boxed;
-use linkerd2_concurrency_limit as concurrency_limit;
-use linkerd2_lock::LockLayer;
-pub use linkerd2_stack::{self as stack, fallback, layer, new_service, NewService, Shared};
->>>>>>> 100291d6
 pub use linkerd2_stack_tracing::{InstrumentMake, InstrumentMakeLayer};
 pub use linkerd2_timeout as timeout;
 use std::time::Duration;
@@ -44,7 +34,6 @@
     Stack(Connect::new(keepalive))
 }
 
-<<<<<<< HEAD
 pub fn proxies() -> Stack<IdentityProxy> {
     Stack(IdentityProxy(()))
 }
@@ -59,9 +48,6 @@
     }
 }
 
-=======
-// Possibly unused, but useful during development.
->>>>>>> 100291d6
 #[allow(dead_code)]
 impl<L> Layers<L> {
     pub fn push<O>(self, outer: O) -> Layers<Pair<L, O>> {
@@ -91,8 +77,8 @@
     }
 
     /// Makes the inner service shareable in a mutually-exclusive fashion.
-    pub fn push_lock(self) -> Layers<Pair<L, LockLayer>> {
-        self.push(LockLayer::new())
+    pub fn push_lock(self) -> Layers<Pair<L, lock::LockLayer>> {
+        self.push(lock::LockLayer::new())
     }
 
     pub fn push_on_response<U>(self, layer: U) -> Layers<Pair<L, stack::OnResponseLayer<U>>> {
@@ -101,10 +87,6 @@
 
     pub fn push_spawn_ready(self) -> Layers<Pair<L, SpawnReadyLayer>> {
         self.push(SpawnReadyLayer::new())
-    }
-
-    pub fn push_lock(self) -> Layers<Pair<L, lock::LockLayer>> {
-        self.push(lock::LockLayer::new())
     }
 
     pub fn push_concurrency_limit(self, max: usize) -> Layers<Pair<L, concurrency_limit::Layer>> {
@@ -194,10 +176,6 @@
 
     pub fn push_make_ready<Req>(self) -> Stack<stack::MakeReady<S, Req>> {
         self.push(stack::MakeReadyLayer::new())
-    }
-
-    pub fn push_lock(self) -> Stack<lock::LockService<S>> {
-        self.push(lock::LockLayer::new())
     }
 
     /// Buffer requests when when the next layer is out of capacity.
@@ -318,21 +296,12 @@
         self
     }
 
-<<<<<<< HEAD
     pub fn check_new_clone_service<T>(self) -> Self
     where
         S: NewService<T>,
         S::Service: Clone,
     {
         self
-=======
-    pub fn push_map_response<M: Clone>(self, map: M) -> Stack<stack::MapResponse<S, M>> {
-        self.push(stack::MapResponseLayer::new(map))
-    }
-
-    pub fn instrument<G: Clone>(self, get_span: G) -> Stack<InstrumentMake<G, S>> {
-        self.push(InstrumentMakeLayer::new(get_span))
->>>>>>> 100291d6
     }
 
     /// Validates that this stack serves T-typed targets.
