//! Configures and runs the inbound proxy.
//!
//! The inbound proxy is responsible for terminating traffic from other network
//! endpoints inbound to the local application.

#![deny(warnings, rust_2018_idioms)]

pub use self::endpoint::{
    HttpEndpoint, Profile, ProfileTarget, RequestTarget, Target, TcpEndpoint,
};
use futures::future;
use linkerd2_app_core::{
    classify,
    config::{ProxyConfig, ServerConfig},
    drain, dst, errors, metric_labels,
    opencensus::proto::trace::v1 as oc,
    profiles,
    proxy::{
        self,
        http::{client, normalize_uri, orig_proto, strip_header},
        identity,
        server::{Protocol as ServerProtocol, Server},
        tap, tcp,
    },
    reconnect, router, serve,
    spans::SpanConverter,
<<<<<<< HEAD
    svc::{self, NewService},
    transport::{self, connect, io::BoxedIo, tls, OrigDstAddr, SysOrigDstAddr},
    Error, ProxyMetrics, TraceContextLayer, DST_OVERRIDE_HEADER, L5D_CLIENT_ID, L5D_REMOTE_IP,
    L5D_SERVER_ID,
=======
    svc,
    transport::{self, tls, OrigDstAddr, SysOrigDstAddr},
    Addr, DispatchDeadline, Error, ProxyMetrics, TraceContextLayer, CANONICAL_DST_HEADER,
    DST_OVERRIDE_HEADER, L5D_CLIENT_ID, L5D_REMOTE_IP, L5D_SERVER_ID,
>>>>>>> 9f38bde6
};
use std::collections::HashMap;
use std::net::SocketAddr;
use tokio::sync::mpsc;
use tracing::{info, info_span};

mod endpoint;
#[allow(dead_code)] // TODO #2597
mod set_client_id_on_req;
#[allow(dead_code)] // TODO #2597
mod set_remote_ip_on_req;

#[derive(Clone, Debug)]
pub struct Config<A: OrigDstAddr = SysOrigDstAddr> {
    pub proxy: ProxyConfig<A>,
}

pub struct Inbound {
    pub listen_addr: SocketAddr,
    pub serve: serve::Task,
}

impl<A: OrigDstAddr> Config<A> {
    pub fn with_orig_dst_addr<B: OrigDstAddr>(self, orig_dst_addr: B) -> Config<B> {
        Config {
            proxy: self.proxy.with_orig_dst_addr(orig_dst_addr),
        }
    }

    pub fn build<P>(
        self,
        local_identity: tls::Conditional<identity::Local>,
        profiles_client: P,
        tap_layer: tap::Layer,
        metrics: ProxyMetrics,
        span_sink: Option<mpsc::Sender<oc::Span>>,
        drain: drain::Watch,
    ) -> Result<Inbound, Error>
    where
        A: Send + 'static,
        P: profiles::GetRoutes<Profile> + Clone + Send + 'static,
        P::Future: Send,
    {
        use proxy::core::listen::{Bind, Listen};
        let Config {
            proxy:
                ProxyConfig {
                    server: ServerConfig { bind, h2_settings },
                    connect,
                    cache_capacity,
                    cache_max_idle_age,
                    disable_protocol_detection_for_ports,
                    service_acquisition_timeout,
                    max_in_flight_requests,
                },
        } = self;

        let listen = bind.bind().map_err(Error::from)?;
        let listen_addr = listen.listen_addr();

        // The stack is served lazily since some layers (notably buffer) spawn
        // tasks from their constructor. This helps to ensure that tasks are
        // spawned on the same runtime as the proxy.
        let serve = Box::new(future::lazy(move || {
            // Establishes connections to the local application (for both
            // TCP forwarding and HTTP proxying).
<<<<<<< HEAD
            let tcp_connect = svc::stack(connect::Connect::new(connect.keepalive))
                .push_map_response(BoxedIo::new) // Ensures the transport propagates shutdown properly.
=======
            let connect_stack = svc::connect(connect.keepalive)
                // XXX We shouldn't ever to attempt to actually establish TLS
                // here, but we rely on the IO-boxing behavior to ensure that
                // shutdown is propagated properly.
                .push(tls::ConnectLayer::new(local_identity.clone()))
>>>>>>> 9f38bde6
                .push_timeout(connect.timeout)
                .push(metrics.transport.layer_connect(TransportLabels));

            // Forwards TCP streams that cannot be decoded as HTTP.
            let tcp_forward = tcp_connect
                .clone()
                .push_map_target(|meta: tls::accept::Meta| {
                    TcpEndpoint::from(meta.addrs.target_addr())
                })
                .push(svc::layer::mk(tcp::Forward::new));

            // Caches HTTP clients for each inbound port & HTTP settings.
            let http_endpoint_cache = tcp_connect
                .push(client::layer(connect.h2_settings))
                .push(reconnect::layer({
                    let backoff = connect.backoff.clone();
                    move |_| Ok(backoff.stream())
                }))
                .into_new_service()
                .push_on_response(
                    svc::layers()
                        .push_lock()
                        .push(metrics.stack.layer(stack_labels("endpoint"))),
                )
                .spawn_cache(cache_capacity, cache_max_idle_age)
                .instrument(|ep: &HttpEndpoint| {
                    info_span!(
                        "endpoint",
                        port = %ep.port,
                        http = ?ep.settings,
                    )
                })
                .check_service::<HttpEndpoint>();

            let http_target_observability = svc::layers()
                // Registers the stack to be tapped.
                .push(tap_layer)
                // Records metrics for each `Target`.
                .push(metrics.http_endpoint.into_layer::<classify::Response>())
                .push_on_response(TraceContextLayer::new(
                    span_sink
                        .clone()
                        .map(|span_sink| SpanConverter::client(span_sink, trace_labels())),
                ));

            let http_profile_route_proxy = svc::proxies()
                // Sets the route as a request extension so that it can be used
                // by tap.
                .push_http_insert_target()
                // Records per-route metrics.
                .push(metrics.http_route.into_layer::<classify::Response>())
                // Sets the per-route response classifier as a request
                // extension.
                .push(classify::Layer::new())
                .check_new_clone_service::<dst::Route>();

            let http_target_cache = http_endpoint_cache
                .push_map_target(HttpEndpoint::from)
                // Normalizes the URI, i.e. if it was originally in
                // absolute-form on the outbound side.
                .push(normalize_uri::layer())
                .push(http_target_observability)
                .into_new_service()
                .push_on_response(
                    svc::layers()
                        .push_lock()
                        .push(metrics.stack.layer(stack_labels("target"))),
                )
                .check_new_clone_service::<Target>()
                .spawn_cache(cache_capacity, cache_max_idle_age)
                .instrument(|_: &Target| info_span!("target"))
                .check_service::<Target>();

            // Routes targets to a Profile stack, i.e. so that profile
            // resolutions are shared even as the type of request may vary.
            let http_profile_cache = http_target_cache
                .clone()
                .push_on_response(svc::layers().box_http_request())
                .check_service::<Target>()
                // Provides route configuration without pdestination overrides.
                .push(profiles::Layer::without_overrides(
                    profiles_client,
                    http_profile_route_proxy.into_inner(),
                ))
                .into_new_service()
                .push_on_response(
                    svc::layers()
                        .push_lock()
                        .push(metrics.stack.layer(stack_labels("profile"))),
                )
                // Caches profile stacks.
                .check_new_clone_service::<Profile>()
                .spawn_cache(cache_capacity, cache_max_idle_age)
                .instrument(|p: &Profile| info_span!("profile", addr = %p.addr()))
                .check_service::<Profile>()
                .push(router::Layer::new(|()| ProfileTarget))
                .check_new_service_routes::<(), Target>()
                .new_service(());

            // Strips headers that may be set by the inbound router.
            let http_strip_headers = svc::layers()
                .push(strip_header::request::layer(L5D_REMOTE_IP))
                .push(strip_header::request::layer(L5D_CLIENT_ID))
                .push(strip_header::response::layer(L5D_SERVER_ID));

            // Handles requests as they are initially received by the proxy.
            let http_admit_request = svc::layers()
                // Downgrades the protocol if upgraded by an outbound proxy.
                .push(svc::layer::mk(orig_proto::Downgrade::new))
                // Ensures that load is not shed if the inner service is in-use.
                .push_oneshot()
                // Limits the number of in-flight requests.
                .push_concurrency_limit(max_in_flight_requests)
                // Sheds load if too many requests are in flight.
                //
                // XXX Can this be removed? Is it okay to just backpressure onto
                // the client? Should we instead limit the number of active
                // connections?
                .push_load_shed()
                .push(metrics.http_errors)
                // Synthesizes responses for proxy errors.
                .push(errors::layer());

            let http_server_observability = svc::layers()
                .push(TraceContextLayer::new(span_sink.map(|span_sink| {
                    SpanConverter::server(span_sink, trace_labels())
                })))
                // Tracks proxy handletime.
                .push(metrics.http_handle_time.layer());

            let http_server = svc::stack(http_profile_cache)
                .push_on_response(svc::layers().box_http_response())
                .push_make_ready()
                .push_fallback(
                    http_target_cache
                        .push_on_response(svc::layers().box_http_response().box_http_request()),
                )
                .check_service::<Target>()
                // Ensures that the built service is ready before it is returned
                // to the router to dispatch a request.
                .push_make_ready()
                // Limits the amount of time each request waits to obtain a
                // ready service.
                .push_timeout(service_acquisition_timeout)
                // Removes the override header after it has been used to
                // determine a reuquest target.
                .push_on_response(strip_header::request::layer(DST_OVERRIDE_HEADER))
                // Routes each request to a target, obtains a service for that
                // target, and dispatches the request.
                .instrument_from_target()
                .push(router::Layer::new(RequestTarget::from))
                .check_new_service::<tls::accept::Meta>()
                // Used by tap.
                .push_http_insert_target()
                .push_on_response(http_strip_headers)
                .push_on_response(http_admit_request)
                .push_on_response(http_server_observability)
                .push_on_response(metrics.stack.layer(stack_labels("source")))
                .instrument(|src: &tls::accept::Meta| {
                    info_span!(
                        "source",
                        target.addr = %src.addrs.target_addr(),
                    )
                });

            let tcp_server = Server::new(
                TransportLabels,
                metrics.transport,
                tcp_forward.into_inner(),
                http_server.into_inner(),
                h2_settings,
                drain.clone(),
                disable_protocol_detection_for_ports.clone(),
            );

            // Terminate inbound mTLS from other outbound proxies.
            let accept = tls::AcceptTls::new(local_identity, tcp_server)
                .with_skip_ports(disable_protocol_detection_for_ports);

            info!(listen.addr = %listen.listen_addr(), "Serving");
            serve::serve(listen, accept, drain)
        }));

        Ok(Inbound { listen_addr, serve })
    }
}

#[derive(Copy, Clone, Debug)]
struct TransportLabels;

impl transport::metrics::TransportLabels<HttpEndpoint> for TransportLabels {
    type Labels = transport::labels::Key;

    fn transport_labels(&self, _: &HttpEndpoint) -> Self::Labels {
        transport::labels::Key::connect::<()>(
            "inbound",
            tls::Conditional::None(tls::ReasonForNoPeerName::Loopback.into()),
        )
    }
}

impl transport::metrics::TransportLabels<TcpEndpoint> for TransportLabels {
    type Labels = transport::labels::Key;

    fn transport_labels(&self, _: &TcpEndpoint) -> Self::Labels {
        transport::labels::Key::connect::<()>(
            "inbound",
            tls::Conditional::None(tls::ReasonForNoPeerName::Loopback.into()),
        )
    }
}

impl transport::metrics::TransportLabels<ServerProtocol> for TransportLabels {
    type Labels = transport::labels::Key;

    fn transport_labels(&self, proto: &ServerProtocol) -> Self::Labels {
        transport::labels::Key::accept("inbound", proto.tls.peer_identity.as_ref())
    }
}

pub fn trace_labels() -> HashMap<String, String> {
    let mut l = HashMap::new();
    l.insert("direction".to_string(), "inbound".to_string());
    l
}

fn stack_labels(name: &'static str) -> metric_labels::StackLabels {
    metric_labels::StackLabels::inbound(name)
}<|MERGE_RESOLUTION|>--- conflicted
+++ resolved
@@ -24,17 +24,10 @@
     },
     reconnect, router, serve,
     spans::SpanConverter,
-<<<<<<< HEAD
     svc::{self, NewService},
-    transport::{self, connect, io::BoxedIo, tls, OrigDstAddr, SysOrigDstAddr},
+    transport::{self, io::BoxedIo, tls, OrigDstAddr, SysOrigDstAddr},
     Error, ProxyMetrics, TraceContextLayer, DST_OVERRIDE_HEADER, L5D_CLIENT_ID, L5D_REMOTE_IP,
     L5D_SERVER_ID,
-=======
-    svc,
-    transport::{self, tls, OrigDstAddr, SysOrigDstAddr},
-    Addr, DispatchDeadline, Error, ProxyMetrics, TraceContextLayer, CANONICAL_DST_HEADER,
-    DST_OVERRIDE_HEADER, L5D_CLIENT_ID, L5D_REMOTE_IP, L5D_SERVER_ID,
->>>>>>> 9f38bde6
 };
 use std::collections::HashMap;
 use std::net::SocketAddr;
@@ -101,16 +94,8 @@
         let serve = Box::new(future::lazy(move || {
             // Establishes connections to the local application (for both
             // TCP forwarding and HTTP proxying).
-<<<<<<< HEAD
-            let tcp_connect = svc::stack(connect::Connect::new(connect.keepalive))
+            let tcp_connect = svc::connect(connect.keepalive)
                 .push_map_response(BoxedIo::new) // Ensures the transport propagates shutdown properly.
-=======
-            let connect_stack = svc::connect(connect.keepalive)
-                // XXX We shouldn't ever to attempt to actually establish TLS
-                // here, but we rely on the IO-boxing behavior to ensure that
-                // shutdown is propagated properly.
-                .push(tls::ConnectLayer::new(local_identity.clone()))
->>>>>>> 9f38bde6
                 .push_timeout(connect.timeout)
                 .push(metrics.transport.layer_connect(TransportLabels));
 
@@ -158,10 +143,7 @@
 
             let http_profile_route_proxy = svc::proxies()
                 // Sets the route as a request extension so that it can be used
-                // by tap.
-                .push_http_insert_target()
-                // Records per-route metrics.
-                .push(metrics.http_route.into_layer::<classify::Response>())
+                // by tap}
                 // Sets the per-route response classifier as a request
                 // extension.
                 .push(classify::Layer::new())
