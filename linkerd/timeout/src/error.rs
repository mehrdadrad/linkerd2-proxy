//! Error types

use std::fmt;
use std::time::Duration;

pub use tokio_timer::Error as TimerError;

/// An error representing that an operation timed out.
#[derive(Debug)]
pub struct ResponseTimeout(pub(crate) Duration);

/// An error indicating a service failed to become ready.
#[derive(Debug)]
pub struct ReadyTimeout(pub(crate) Duration);

/// A duration which pretty-prints as fractional seconds.
#[derive(Copy, Clone, Debug)]
struct HumanDuration<'a>(&'a Duration);

<<<<<<< HEAD
// === impl Timedout ===
=======
// === impl ResponseTimeout ===
>>>>>>> b4b81ba1

impl ResponseTimeout {
    /// Get the amount of time waited until this error was triggered.
    pub fn duration(&self) -> Duration {
        self.0
    }
}

impl fmt::Display for ResponseTimeout {
    fn fmt(&self, f: &mut fmt::Formatter<'_>) -> fmt::Result {
        write!(f, "operation timed out after {}", HumanDuration(&self.0))
    }
}

impl std::error::Error for ResponseTimeout {}

// === ReadyTimeout ===

impl ReadyTimeout {
    pub fn duration(&self) -> Duration {
        self.0
    }
}

impl fmt::Display for ReadyTimeout {
    fn fmt(&self, f: &mut fmt::Formatter<'_>) -> fmt::Result {
        write!(
            f,
            "service did not become ready within {}",
            HumanDuration(&self.0)
        )
    }
}

impl std::error::Error for ReadyTimeout {}

// === HumanDuraiton ===

impl<'a> fmt::Display for HumanDuration<'a> {
    fn fmt(&self, fmt: &mut fmt::Formatter<'_>) -> fmt::Result {
        let secs = self.0.as_secs();
        let subsec_ms = self.0.subsec_nanos() as f64 / 1_000_000f64;
        if secs == 0 {
            write!(fmt, "{}ms", subsec_ms)
        } else {
            write!(fmt, "{}s", secs as f64 + subsec_ms)
        }
    }
}<|MERGE_RESOLUTION|>--- conflicted
+++ resolved
@@ -3,44 +3,22 @@
 use std::fmt;
 use std::time::Duration;
 
-pub use tokio_timer::Error as TimerError;
+/// An error representing that an operation timed out.
+#[derive(Debug)]
+pub struct ReadyTimeout(pub(crate) Duration);
 
 /// An error representing that an operation timed out.
 #[derive(Debug)]
 pub struct ResponseTimeout(pub(crate) Duration);
 
-/// An error indicating a service failed to become ready.
-#[derive(Debug)]
-pub struct ReadyTimeout(pub(crate) Duration);
-
 /// A duration which pretty-prints as fractional seconds.
 #[derive(Copy, Clone, Debug)]
 struct HumanDuration<'a>(&'a Duration);
 
-<<<<<<< HEAD
-// === impl Timedout ===
-=======
 // === impl ResponseTimeout ===
->>>>>>> b4b81ba1
-
-impl ResponseTimeout {
-    /// Get the amount of time waited until this error was triggered.
-    pub fn duration(&self) -> Duration {
-        self.0
-    }
-}
-
-impl fmt::Display for ResponseTimeout {
-    fn fmt(&self, f: &mut fmt::Formatter<'_>) -> fmt::Result {
-        write!(f, "operation timed out after {}", HumanDuration(&self.0))
-    }
-}
-
-impl std::error::Error for ResponseTimeout {}
-
-// === ReadyTimeout ===
 
 impl ReadyTimeout {
+    /// Get the amount of time waited until this error was triggered.
     pub fn duration(&self) -> Duration {
         self.0
     }
@@ -58,7 +36,24 @@
 
 impl std::error::Error for ReadyTimeout {}
 
-// === HumanDuraiton ===
+// === impl ResponseTimeout ===
+
+impl ResponseTimeout {
+    /// Get the amount of time waited until this error was triggered.
+    pub fn duration(&self) -> Duration {
+        self.0
+    }
+}
+
+impl fmt::Display for ResponseTimeout {
+    fn fmt(&self, f: &mut fmt::Formatter<'_>) -> fmt::Result {
+        write!(f, "response timed out after {}", HumanDuration(&self.0))
+    }
+}
+
+impl std::error::Error for ResponseTimeout {}
+
+// === HumanDuration ===
 
 impl<'a> fmt::Display for HumanDuration<'a> {
     fn fmt(&self, fmt: &mut fmt::Formatter<'_>) -> fmt::Result {
