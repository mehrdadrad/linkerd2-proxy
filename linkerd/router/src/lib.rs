--- conflicted
+++ resolved
@@ -137,240 +137,7 @@
     K: Clone,
     F: Fn(&T) -> K,
 {
-<<<<<<< HEAD
-    fn clone(&self) -> Self {
-        Inner {
-            recognize: self.recognize.clone(),
-            make: self.make.clone(),
-            cache: self.cache.clone(),
-        }
-    }
-}
-
-#[cfg(test)]
-mod test_util {
-    use super::Make;
-    use futures::{future, Async, Poll};
-    use std::cell::Cell;
-    use std::fmt;
-    use std::rc::Rc;
-    use tower::Service;
-
-    #[derive(Clone)]
-    pub struct Recognize;
-
-    #[derive(Clone, Debug)]
-    pub struct MultiplyAndAssign(Rc<Cell<usize>>, bool);
-
-    #[derive(Debug, PartialEq)]
-    pub enum MulError {
-        AtMax,
-        Overflow,
-    }
-
-    #[derive(Debug)]
-    pub enum Request {
-        NotRecognized,
-        Recognized(usize),
-    }
-
-    // ===== impl Recognize =====
-
-    impl super::Recognize<Request> for Recognize {
-        type Target = usize;
-
-        fn recognize(&self, request: &Request) -> Option<Self::Target> {
-            match *request {
-                Request::NotRecognized => None,
-                Request::Recognized(n) => Some(n),
-            }
-        }
-    }
-
-    impl Make<usize> for Recognize {
-        type Value = MultiplyAndAssign;
-
-        fn make(&self, _: &usize) -> Self::Value {
-            MultiplyAndAssign::default()
-        }
-    }
-
-    // ===== impl MultiplyAndAssign =====
-
-    impl MultiplyAndAssign {
-        pub fn new(n: usize) -> Self {
-            MultiplyAndAssign(Rc::new(Cell::new(n)), true)
-        }
-
-        pub fn never_ready() -> Self {
-            MultiplyAndAssign(Rc::new(Cell::new(0)), false)
-        }
-    }
-
-    impl Default for MultiplyAndAssign {
-        fn default() -> Self {
-            MultiplyAndAssign::new(1)
-        }
-    }
-
-    impl Make<usize> for MultiplyAndAssign {
-        type Value = MultiplyAndAssign;
-
-        fn make(&self, _: &usize) -> Self::Value {
-            // Don't use a clone, so that they don't affect the original Stack...
-            MultiplyAndAssign(Rc::new(Cell::new(self.0.get())), self.1)
-        }
-    }
-
-    impl Service<Request> for MultiplyAndAssign {
-        type Response = usize;
-        type Error = MulError;
-        type Future = future::FutureResult<Self::Response, Self::Error>;
-
-        fn poll_ready(&mut self) -> Poll<(), Self::Error> {
-            if !self.1 {
-                return Ok(Async::NotReady);
-            }
-
-            if self.0.get() < ::std::usize::MAX - 1 {
-                Ok(().into())
-            } else {
-                Err(MulError::AtMax)
-            }
-        }
-
-        fn call(&mut self, request: Request) -> Self::Future {
-            let n = match request {
-                Request::NotRecognized => unreachable!(),
-                Request::Recognized(n) => n,
-            };
-            let a = self.0.get();
-            match a.checked_mul(n) {
-                Some(x) => {
-                    self.0.set(x);
-                    future::ok(x)
-                }
-                None => future::err(MulError::Overflow),
-            }
-        }
-    }
-
-    impl From<usize> for Request {
-        fn from(n: usize) -> Request {
-            Request::Recognized(n)
-        }
-    }
-
-    impl fmt::Display for MulError {
-        fn fmt(&self, f: &mut fmt::Formatter<'_>) -> fmt::Result {
-            write!(f, "{:?}", self)
-        }
-    }
-
-    impl std::error::Error for MulError {}
-}
-
-#[cfg(test)]
-mod tests {
-    use super::Make;
-    use super::{error, Router};
-    use crate::test_util::*;
-    use futures::Future;
-    use std::time::Duration;
-    use std::usize;
-    use tower::Service;
-
-    impl<Mk> Router<Request, Recognize, Mk>
-    where
-        Mk: Make<usize> + Clone,
-        Mk::Value: tower::Service<Request, Response = usize> + Clone,
-        <Mk::Value as tower::Service<Request>>::Error: Into<error::Error>,
-    {
-        fn call_ok(&mut self, request: impl Into<Request>) -> usize {
-            let request = request.into();
-            let msg = format!("router.call({:?}) should succeed", request);
-            self.call(request).wait().expect(&msg)
-        }
-
-        fn call_err(&mut self, request: impl Into<Request>) -> error::Error {
-            let request = request.into();
-            let msg = format!("router.call({:?}) should error", request);
-            self.call(request.into()).wait().expect_err(&msg)
-        }
-    }
-
-    #[test]
-    fn invalid() {
-        let (mut router, _cache_bg) = Router::new(Recognize, Recognize, 1, Duration::from_secs(60));
-
-        let rsp = router.call_err(Request::NotRecognized);
-        assert!(rsp.is::<error::NotRecognized>());
-    }
-
-    #[test]
-    fn cache_limited_by_capacity() {
-        use futures::future;
-        use tokio_compat::runtime::current_thread;
-
-        current_thread::run(future::lazy(|| {
-            let (mut router, _cache_bg) =
-                Router::new(Recognize, Recognize, 1, Duration::from_secs(1));
-
-            let rsp = router.call_ok(2);
-            assert_eq!(rsp, 2);
-
-            let rsp = router.call_err(3);
-            assert_eq!(
-                rsp.downcast_ref::<error::NoCapacity>()
-                    .expect("error should be NoCapacity")
-                    .0,
-                1
-            );
-
-            Ok(())
-        }))
-    }
-
-    #[test]
-    fn services_cached() {
-        let (mut router, _cache_bg) = Router::new(Recognize, Recognize, 1, Duration::from_secs(60));
-
-        let rsp = router.call_ok(2);
-        assert_eq!(rsp, 2);
-
-        let rsp = router.call_ok(2);
-        assert_eq!(rsp, 4);
-    }
-
-    #[test]
-    fn poll_ready_is_called_first() {
-        let (mut router, _cache_bg) = Router::new(
-            Recognize,
-            MultiplyAndAssign::new(usize::MAX),
-            1,
-            Duration::from_secs(60),
-        );
-
-        let err = router.call_err(2);
-        assert_eq!(
-            err.downcast_ref::<MulError>().expect("should be MulError"),
-            &MulError::AtMax,
-        );
-    }
-
-    #[test]
-    fn load_shed_from_inner_services() {
-        use tower_load_shed::error::Overloaded;
-
-        let (mut router, _cache_bg) = Router::new(
-            Recognize,
-            MultiplyAndAssign::never_ready(),
-            1,
-            Duration::from_secs(1),
-        );
-=======
     type Key = K;
->>>>>>> adf8e646
 
     fn recognize(&self, t: &T) -> Self::Key {
         (self.0)(t)
